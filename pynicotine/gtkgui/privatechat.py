--- conflicted
+++ resolved
@@ -242,12 +242,8 @@
         ChatEntry(self.frame, self.chat_entry, chats.completion, user, slskmessages.MessageUser,
                   self.core.privatechat.send_message, self.core.privatechat.CMDS)
 
-<<<<<<< HEAD
         # Log by default
-        self.Log.set_active(config.sections["logging"]["privatechat"])
-=======
         self.log_toggle.set_active(config.sections["logging"]["privatechat"])
->>>>>>> d968cb5b
 
         # TTS and Log
         self.toggle_chat_buttons()
@@ -355,15 +351,11 @@
         self.popup_menu_user_tab.toggle_user_items()
 
     def toggle_chat_buttons(self):
-<<<<<<< HEAD
-        self.Speech.set_visible(config.sections["ui"]["speechenabled"])
-        self.Log.set_active(self.user in config.sections["logging"]["private_users"])
+        self.speech_toggle.set_visible(config.sections["ui"]["speechenabled"])
+        self.log_toggle.set_active(self.user in config.sections["logging"]["private_users"])
 
     def on_log_toggled(self, widget):
-        self.frame.np.privatechats.set_log_config(self.user, widget.get_active())
-=======
-        self.speech_toggle.set_visible(config.sections["ui"]["speechenabled"])
->>>>>>> d968cb5b
+        self.core.privatechat.set_log_config(self.user, widget.get_active())
 
     def on_find_chat_log(self, *_args):
         self.search_bar.show()
