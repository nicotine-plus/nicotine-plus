--- conflicted
+++ resolved
@@ -32,12 +32,6 @@
                 "description": _("List available commands"),
                 "usage": ["[query]"]
             },
-            "rescan": {
-                "callback": self.rescan_command,
-                "description": _("Rescan shares"),
-                "group": _("Configure Shares"),
-                "usage": ["[-force]"]
-            },
             "hello": {
                 "aliases": ["echo", "greet"],
                 "callback": self.hello_command,
@@ -124,13 +118,6 @@
                 "usage": ["<room>"],
                 "usage_chatroom": ["[room]"]
             },
-<<<<<<< HEAD
-            "now": {
-                "callback": self.now_playing_command,
-                "description": _("Display the Now Playing script's output"),
-                # "disable": ["cli"],
-                "group": _("Now Playing"),
-=======
             "ip": {
                 "callback": self.ip_address_command,
                 "description": _("Show IP address or username"),
@@ -167,13 +154,6 @@
                 "group": _("Network Filters"),
                 "usage": ["<user or ip>"],
                 "usage_private_chat": ["[user]", "[ip]"]
-            },
-            "rescan": {
-                "callback": self.rescan_command,
-                "description": _("Rescan shares"),
-                "group": _("Configure Shares"),
-                "usage": ["[-force]"]
->>>>>>> 393df571
             },
             "add": {
                 "aliases": ["buddy"],
@@ -209,43 +189,6 @@
                 "usage": ["<user>"],
                 "usage_private_chat": ["[user]"]
             },
-            "ip": {
-                "callback": self.ip_user_command,
-                "description": _("Show IP address of user or username from IP"),
-                "group": _("Network Filters"),
-                "usage": ["<user or ip>"],
-                "usage_private_chat": ["[user]", "[ip]"]
-            },
-            "ban": {
-                "callback": self.ban_command,
-                "description": _("Stop connections from user or IP address"),
-                "group": _("Network Filters"),
-                "usage": ["<user or ip>"],
-                "usage_private_chat": ["[user]", "[ip]"]
-            },
-            "unban": {
-                "callback": self.unban_command,
-                "description": _("Remove user or IP address from ban lists"),
-                "group": _("Network Filters"),
-                "usage": ["<user or ip>"],
-                "usage_private_chat": ["[user]", "[ip]"]
-            },
-            "ignore": {
-                "callback": self.ignore_command,
-                "description": _("Silence chat messages from user or IP address"),
-                "disable": ["cli"],
-                "group": _("Network Filters"),
-                "usage": ["<user or ip>"],
-                "usage_private_chat": ["[user]", "[ip]"]
-            },
-            "unignore": {
-                "callback": self.unignore_command,
-                "description": _("Remove user or IP address from chat ignore lists"),
-                "disable": ["cli"],
-                "group": _("Network Filters"),
-                "usage": ["<user or ip>"],
-                "usage_private_chat": ["[user]", "[ip]"]
-            },
             "search": {
                 "aliases": ["s"],
                 "callback": self.search_command,
@@ -278,6 +221,12 @@
                 "group": _("Search Files"),
                 "usage": ["<user>", "<query>"]
             },
+            "rescan": {
+                "callback": self.rescan_command,
+                "description": _("Rescan shares"),
+                "group": _("Configure Shares"),
+                "usage": ["[-force]"]
+            },            
             "shares": {
                 "aliases": ["ls"],
                 "callback": self.list_shares_command,
@@ -302,6 +251,12 @@
                 "description": _("Load or unload a plugin"),
                 "group": _("Plugin Commands"),
                 "usage": ["<toggle|enable|disable>", "<plugin_name>"]
+            },
+            "now": {
+                "callback": self.now_playing_command,
+                "description": _("Display the Now Playing script's output"),
+                # "disable": ["cli"],
+                "group": _("Now Playing")
             }
         }
 
@@ -465,7 +420,6 @@
         self.core.chatrooms.remove_room(room)
         return True
 
-<<<<<<< HEAD
     def say_command(self, args, **_unused):
 
         room, text = self.split_args(args, 2)
@@ -482,80 +436,6 @@
         # TODO: Untested, move np into a new plugin
         self.core.now_playing.display_now_playing(
             callback=lambda np_message: self.echo_message(np_message))  # pylint: disable=unnecessary-lambda
-=======
-    """ Network Filters """
-
-    def ip_address_command(self, args, user=None, **_unused):
-
-        if self.core.network_filter.is_ip_address(args):
-            self.output(self.core.network_filter.get_online_username(args))
-            return
-
-        if args:
-            user = args
-
-        online_ip_address = self.core.network_filter.get_online_user_ip_address(user)
-
-        if not online_ip_address:
-            self.core.request_ip_address(user)
-            return
-
-        self.output(online_ip_address)
-
-    def ban_command(self, args, user=None, **_unused):
-
-        if self.core.network_filter.is_ip_address(args):
-            banned_ip_address = self.core.network_filter.ban_user_ip(ip_address=args)
-        else:
-            if args:
-                user = args
-
-            banned_ip_address = None
-            self.core.network_filter.ban_user(user)
-
-        self.output(_("Banned %s") % (banned_ip_address or user))
-
-    def unban_command(self, args, user=None, **_unused):
-
-        if self.core.network_filter.is_ip_address(args):
-            unbanned_ip_addresses = self.core.network_filter.unban_user_ip(ip_address=args)
-            self.core.network_filter.unban_user(self.core.network_filter.get_online_username(args))
-        else:
-            if args:
-                user = args
-
-            unbanned_ip_addresses = self.core.network_filter.unban_user_ip(user)
-            self.core.network_filter.unban_user(user)
-
-        self.output(_("Unbanned %s") % (" & ".join(unbanned_ip_addresses) or user))
-
-    def ignore_command(self, args, user=None, **_unused):
-
-        if self.core.network_filter.is_ip_address(args):
-            ignored_ip_address = self.core.network_filter.ignore_user_ip(ip_address=args)
-        else:
-            if args:
-                user = args
-
-            ignored_ip_address = None
-            self.core.network_filter.ignore_user(user)
-
-        self.output(_("Ignored %s") % (ignored_ip_address or user))
-
-    def unignore_command(self, args, user=None, **_unused):
-
-        if self.core.network_filter.is_ip_address(args):
-            unignored_ip_addresses = self.core.network_filter.unignore_user_ip(ip_address=args)
-            self.core.network_filter.unignore_user(self.core.network_filter.get_online_username(args))
-        else:
-            if args:
-                user = args
-
-            unignored_ip_addresses = self.core.network_filter.unignore_user_ip(user)
-            self.core.network_filter.unignore_user(user)
-
-        self.output(_("Unignored %s") % (" & ".join(unignored_ip_addresses) or user))
->>>>>>> 393df571
 
     """ Configure Shares """
 
@@ -611,23 +491,24 @@
         # TODO: remove this debug output line
         self.output(f"Not implemented. Entered arguments: group='{group}' name='{name}'")
 
-    """ Users """
-
-    def add_buddy_command(self, args, user=None, **_unused):
+    """ Network Filters """
+
+    def ip_address_command(self, args, user=None, **_unused):
+
+        if self.core.network_filter.is_ip_address(args):
+            self.output(self.core.network_filter.get_online_username(args))
+            return
 
         if args:
             user = args
 
-        self.core.userlist.add_buddy(user)
-
-    def remove_buddy_command(self, args, user=None, **_unused):
-
-        if args:
-            user = args
-
-        self.core.userlist.remove_buddy(user)
-
-    """ Network Filters """
+        online_ip_address = self.core.network_filter.get_online_user_ip_address(user)
+
+        if not online_ip_address:
+            self.core.request_ip_address(user)
+            return
+
+        self.output(online_ip_address)
 
     def ban_command(self, args, user=None, **_unused):
 
@@ -645,18 +526,16 @@
     def unban_command(self, args, user=None, **_unused):
 
         if self.core.network_filter.is_ip_address(args):
-            unbanned_ip_address = self.core.network_filter.unban_user_ip(ip_address=args)
-
-            self.core.network_filter.unban_user(
-                self.core.network_filter.get_known_username(unbanned_ip_address) or unbanned_ip_address)
+            unbanned_ip_addresses = self.core.network_filter.unban_user_ip(ip_address=args)
+            self.core.network_filter.unban_user(self.core.network_filter.get_online_username(args))
         else:
             if args:
                 user = args
 
-            unbanned_ip_address = self.core.network_filter.unban_user_ip(user)
+            unbanned_ip_addresses = self.core.network_filter.unban_user_ip(user)
             self.core.network_filter.unban_user(user)
 
-        self.output(_("Unbanned %s") % (unbanned_ip_address or user))
+        self.output(_("Unbanned %s") % (" & ".join(unbanned_ip_addresses) or user))
 
     def ignore_command(self, args, user=None, **_unused):
 
@@ -674,35 +553,32 @@
     def unignore_command(self, args, user=None, **_unused):
 
         if self.core.network_filter.is_ip_address(args):
-            unignored_ip_address = self.core.network_filter.unignore_user_ip(ip_address=args)
-
-            self.core.network_filter.unignore_user(
-                self.core.network_filter.get_known_username(unignored_ip_address) or unignored_ip_address)
+            unignored_ip_addresses = self.core.network_filter.unignore_user_ip(ip_address=args)
+            self.core.network_filter.unignore_user(self.core.network_filter.get_online_username(args))
         else:
             if args:
                 user = args
 
-            unignored_ip_address = self.core.network_filter.unignore_user_ip(user)
+            unignored_ip_addresses = self.core.network_filter.unignore_user_ip(user)
             self.core.network_filter.unignore_user(user)
 
-        self.output(_("Unignored %s") % (unignored_ip_address or user))
-
-    def ip_user_command(self, args, user=None, **_unused):
-
-        if self.core.network_filter.is_ip_address(args):
-            self.output(self.core.network_filter.get_known_username(args))
-            return
+        self.output(_("Unignored %s") % (" & ".join(unignored_ip_addresses) or user))
+
+    """ Users """
+
+    def add_buddy_command(self, args, user=None, **_unused):
 
         if args:
             user = args
 
-        known_ip_address = self.core.network_filter.get_known_ip_address(user) or False
-
-        if not known_ip_address:
-            self.core.request_ip_address(user)
-            return
-
-        self.output(known_ip_address)
+        self.core.userlist.add_buddy(user)
+
+    def remove_buddy_command(self, args, user=None, **_unused):
+
+        if args:
+            user = args
+
+        self.core.userlist.remove_buddy(user)
 
     def whois_user_command(self, args, user=None, **_unused):
 
