# COPYRIGHT (C) 2020-2021 Nicotine+ Team
# COPYRIGHT (C) 2016-2017 Michael Labouebe <gfarmerfr@free.fr>
# COPYRIGHT (C) 2016 Mutnick <muhing@yahoo.com>
# COPYRIGHT (C) 2008-2011 Quinox <quinox@users.sf.net>
# COPYRIGHT (C) 2008 Gallows <g4ll0ws@gmail.com>
# COPYRIGHT (C) 2006-2009 Daelstorm <daelstorm@gmail.com>
# COPYRIGHT (C) 2003-2004 Hyriand <hyriand@thegraveyard.org>
#
# GNU GENERAL PUBLIC LICENSE
#    Version 3, 29 June 2007
#
# This program is free software: you can redistribute it and/or modify
# it under the terms of the GNU General Public License as published by
# the Free Software Foundation, either version 3 of the License, or
# (at your option) any later version.
#
# This program is distributed in the hope that it will be useful,
# but WITHOUT ANY WARRANTY; without even the implied warranty of
# MERCHANTABILITY or FITNESS FOR A PARTICULAR PURPOSE.  See the
# GNU General Public License for more details.
#
# You should have received a copy of the GNU General Public License
# along with this program.  If not, see <http://www.gnu.org/licenses/>.

import os
import re
import socket
import sys
import time

import gi
from gi.repository import Gdk
from gi.repository import GdkPixbuf
from gi.repository import GObject
from gi.repository import Gtk

from pynicotine.config import config
from pynicotine.gtkgui.utils import load_ui_elements
from pynicotine.gtkgui.utils import open_file_path
from pynicotine.gtkgui.utils import open_uri
from pynicotine.gtkgui.widgets.filechooser import FileChooserButton
from pynicotine.gtkgui.widgets.filechooser import choose_dir
from pynicotine.gtkgui.widgets.filechooser import save_file
from pynicotine.gtkgui.widgets.dialogs import dialog_hide
from pynicotine.gtkgui.widgets.dialogs import entry_dialog
from pynicotine.gtkgui.widgets.dialogs import generic_dialog
from pynicotine.gtkgui.widgets.dialogs import message_dialog
from pynicotine.gtkgui.widgets.dialogs import set_dialog_properties
from pynicotine.gtkgui.widgets.textview import TextView
from pynicotine.gtkgui.widgets.theme import update_widget_visuals
from pynicotine.gtkgui.widgets.treeview import initialise_columns
from pynicotine.logfacility import log
from pynicotine.utils import unescape


class BuildFrame:
    """ This class build the individual frames from the settings window """

    def __init__(self, window):

        self.frame = self.p.frame

        # Build the frame
        load_ui_elements(self, os.path.join(self.frame.gui_dir, "ui", "settings", window + ".ui"))


class NetworkFrame(BuildFrame):

    def __init__(self, parent):

        self.p = parent

        BuildFrame.__init__(self, "network")

        self.needportmap = False

        self.options = {
            "server": {
                "server": None,
                "login": self.Login,
                "portrange": None,
                "interface": self.Interface,
                "upnp": self.UseUPnP,
                "upnp_interval": self.UPnPInterval,
                "auto_connect_startup": self.AutoConnectStartup,
                "ctcpmsgs": self.ctcptogglebutton
            }
        }

    def set_settings(self):

        self.p.set_widgets_data(self.options)

        server = config.sections["server"]

        if server["server"] is not None:
            self.Server.set_text("%s:%i" % (server["server"][0], server["server"][1]))

        if self.frame.np.waitport is None:
            self.CurrentPort.set_text(_("Listening port is not set"))
        else:
            self.CurrentPort.set_markup(_("Active listening port is <b>%(port)s</b>") %
                                        {"port": self.frame.np.waitport})

        if self.frame.np.ipaddress is None:
            self.YourIP.set_text(_("Your IP address has not been retrieved from the server"))
        else:
            self.YourIP.set_markup(_("Your IP address is <b>%(ip)s</b>") % {"ip": self.frame.np.ipaddress})

        if server["portrange"] is not None:
            self.FirstPort.set_value(server["portrange"][0])
            self.LastPort.set_value(server["portrange"][1])

        if server["ctcpmsgs"] is not None:
            self.ctcptogglebutton.set_active(not server["ctcpmsgs"])

        self.needportmap = False

        if sys.platform not in ("linux", "darwin"):
            for widget in (self.InterfaceLabel, self.Interface):
                widget.get_parent().hide()

            return

        self.Interface.remove_all()
        self.Interface.append_text("")

        try:
            for _i, interface in socket.if_nameindex():
                self.Interface.append_text(interface)

        except (AttributeError, OSError):
            pass

    def get_settings(self):

        try:
            server = self.Server.get_text().split(":")
            server[1] = int(server[1])
            server = tuple(server)

        except Exception:
            server = config.defaults["server"]["server"]

        firstport = min(self.FirstPort.get_value_as_int(), self.LastPort.get_value_as_int())
        lastport = max(self.FirstPort.get_value_as_int(), self.LastPort.get_value_as_int())
        portrange = (firstport, lastport)

        return {
            "server": {
                "server": server,
                "login": self.Login.get_text(),
                "portrange": portrange,
                "interface": self.Interface.get_active_text(),
                "upnp": self.UseUPnP.get_active(),
                "upnp_interval": self.UPnPInterval.get_value_as_int(),
                "auto_connect_startup": self.AutoConnectStartup.get_active(),
                "ctcpmsgs": not self.ctcptogglebutton.get_active()
            }
        }

    def on_change_password_response(self, dialog, response_id, logged_in):

        password = dialog.get_response_value()
        dialog.destroy()

        if response_id != Gtk.ResponseType.OK:
            return

        if logged_in != self.p.frame.np.logged_in:
            message_dialog(
                parent=self.p.dialog,
                title=_("Password Change Rejected"),
                message=("Since your login status changed, your password has not been changed. Please try again.")
            )
            return

        if not password:
            self.on_change_password()
            return

        if not self.p.frame.np.logged_in:
            config.sections["server"]["passw"] = password
            config.write_configuration()
            return

        self.frame.np.request_change_password(password)

    def on_change_password(self, *args):

        if self.p.frame.np.logged_in:
            message = _("Enter a new password for your Soulseek account:")
        else:
            message = (_("You are currently logged out of the Soulseek network. If you are attempting to change "
                         "the password of an existing Soulseek account, you need to be logged into the account "
                         "in question.")
                       + "\n\n"
                       + _("Enter password to use when logging in:"))

        entry_dialog(
            parent=self.p.dialog,
            title=_("Change Password"),
            message=message,
            visibility=False,
            callback=self.on_change_password_response,
            callback_data=self.p.frame.np.logged_in
        )

    def on_check_port(self, widget):
        open_uri('='.join(['http://tools.slsknet.org/porttest.php?port',
                 str(self.frame.np.waitport)]))

    def on_toggle_upnp(self, widget, *args):

        active = widget.get_active()
        self.needportmap = active

        self.UPnPIntervalL1.set_sensitive(active)
        self.UPnPInterval.set_sensitive(active)

    def on_modify_upnp_interval(self, widget, *args):
        self.needportmap = True


class DownloadsFrame(BuildFrame):

    def __init__(self, parent):

        self.p = parent

        BuildFrame.__init__(self, "downloads")

        self.needrescan = False

        self.IncompleteDir = FileChooserButton(
            self.IncompleteDir, parent.dialog, "folder"
        )
        self.DownloadDir = FileChooserButton(
            self.DownloadDir, parent.dialog, "folder", self.on_choose_download_dir
        )
        self.UploadDir = FileChooserButton(
            self.UploadDir, parent.dialog, "folder"
        )

        self.options = {
            "transfers": {
                "autoclear_downloads": self.AutoclearFinished,
                "lock": self.LockIncoming,
                "reverseorder": self.DownloadReverseOrder,
                "remotedownloads": self.RemoteDownloads,
                "uploadallowed": self.UploadsAllowed,
                "incompletedir": self.IncompleteDir,
                "downloaddir": self.DownloadDir,
                "sharedownloaddir": self.ShareDownloadDir,
                "uploaddir": self.UploadDir,
                "downloadfilters": self.FilterView,
                "enablefilters": self.DownloadFilter,
                "downloadlimit": self.DownloadSpeed,
                "downloadlimitalt": self.DownloadSpeedAlternative,
                "usernamesubfolders": self.UsernameSubfolders
            }
        }

        self.filterlist = Gtk.ListStore(
            str,
            bool
        )

        self.downloadfilters = []

        self.column_numbers = list(range(self.filterlist.get_n_columns()))
        cols = initialise_columns(
            None, self.FilterView,
            ["filter", _("Filter"), -1, "text", None],
            ["escaped", _("Escaped"), 40, "toggle", None]
        )

        cols["filter"].set_sort_column_id(0)
        cols["escaped"].set_sort_column_id(1)
        renderers = cols["escaped"].get_cells()

        for render in renderers:
            render.connect('toggled', self.cell_toggle_callback, self.filterlist, 1)

        self.FilterView.set_model(self.filterlist)

    def set_settings(self):

        self.p.set_widgets_data(self.options)

        self.UploadsAllowed.set_sensitive(self.RemoteDownloads.get_active())

        self.filtersiters = {}
        self.filterlist.clear()

        if config.sections["transfers"]["downloadfilters"]:
            for dfilter in config.sections["transfers"]["downloadfilters"]:
                dfilter, escaped = dfilter
                self.filtersiters[dfilter] = self.filterlist.insert_with_valuesv(
                    -1, self.column_numbers, [str(dfilter), bool(escaped)]
                )

        self.on_enable_filters_toggle(self.DownloadFilter)

        self.needrescan = False

    def get_settings(self):

        try:
            uploadallowed = self.UploadsAllowed.get_active()
        except Exception:
            uploadallowed = 0

        if not self.RemoteDownloads.get_active():
            uploadallowed = 0

        return {
            "transfers": {
                "autoclear_downloads": self.AutoclearFinished.get_active(),
                "lock": self.LockIncoming.get_active(),
                "reverseorder": self.DownloadReverseOrder.get_active(),
                "remotedownloads": self.RemoteDownloads.get_active(),
                "uploadallowed": uploadallowed,
                "incompletedir": self.IncompleteDir.get_path(),
                "downloaddir": self.DownloadDir.get_path(),
                "sharedownloaddir": self.ShareDownloadDir.get_active(),
                "uploaddir": self.UploadDir.get_path(),
                "downloadfilters": self.get_filter_list(),
                "enablefilters": self.DownloadFilter.get_active(),
                "downloadlimit": self.DownloadSpeed.get_value_as_int(),
                "downloadlimitalt": self.DownloadSpeedAlternative.get_value_as_int(),
                "usernamesubfolders": self.UsernameSubfolders.get_active()
            }
        }

    def on_choose_download_dir(self):

        # Get the transfers section
        transfers = config.sections["transfers"]

        # This function will be called upon creating the settings window,
        # so only force a scan if the user changes his donwload directory
        if self.ShareDownloadDir.get_active() and self.DownloadDir.get_path() != transfers["downloaddir"]:
            self.needrescan = True

    def on_remote_downloads(self, widget):

        sensitive = widget.get_active()

        self.UploadsAllowed.set_sensitive(sensitive)

    def on_share_download_dir_toggled(self, widget):
        self.needrescan = True

    def on_enable_filters_toggle(self, widget):

        sensitive = widget.get_active()

        self.VerifyFilters.set_sensitive(sensitive)
        self.VerifiedLabel.set_sensitive(sensitive)
        self.DefaultFilters.set_sensitive(sensitive)
        self.RemoveFilter.set_sensitive(sensitive)
        self.EditFilter.set_sensitive(sensitive)
        self.AddFilter.set_sensitive(sensitive)
        self.FilterView.set_sensitive(sensitive)

    def on_add_filter_response(self, dialog, response_id, data):

        dfilter = dialog.get_response_value()
        escaped = dialog.get_second_response_value()
        dialog.destroy()

        if response_id != Gtk.ResponseType.OK:
            return

        if dfilter in self.filtersiters:
            self.filterlist.set(self.filtersiters[dfilter], 0, dfilter, 1, escaped)
        else:
            self.filtersiters[dfilter] = self.filterlist.insert_with_valuesv(
                -1, self.column_numbers, [dfilter, escaped]
            )

        self.on_verify_filter(self.VerifyFilters)

    def on_add_filter(self, widget):

        entry_dialog(
            parent=self.p.dialog,
            title=_("Add Download Filter"),
            message=_("Enter a new download filter:"),
            callback=self.on_add_filter_response,
            option=True,
            optionvalue=True,
            optionmessage="Escape this filter?",
            droplist=list(self.filtersiters.keys())
        )

    def get_filter_list(self):

        self.downloadfilters = []

        df = sorted(self.filtersiters.keys())

        for dfilter in df:
            iterator = self.filtersiters[dfilter]
            dfilter = self.filterlist.get_value(iterator, 0)
            escaped = self.filterlist.get_value(iterator, 1)
            self.downloadfilters.append([dfilter, int(escaped)])

        return self.downloadfilters

    def on_edit_filter_response(self, dialog, response_id, data):

        new_dfilter = dialog.get_response_value()
        escaped = dialog.get_second_response_value()
        dialog.destroy()

        if response_id != Gtk.ResponseType.OK:
            return

        dfilter = self.get_selected_filter()

        if not dfilter:
            return

        iterator = self.filtersiters[dfilter]

        if new_dfilter in self.filtersiters:
            self.filterlist.set(self.filtersiters[new_dfilter], 0, new_dfilter, 1, escaped)
        else:
            self.filtersiters[new_dfilter] = self.filterlist.insert_with_valuesv(
                -1, self.column_numbers, [new_dfilter, escaped]
            )
            del self.filtersiters[dfilter]
            self.filterlist.remove(iterator)

        self.on_verify_filter(self.VerifyFilters)

    def on_edit_filter(self, widget):

        dfilter = self.get_selected_filter()

        if not dfilter:
            return

        iterator = self.filtersiters[dfilter]
        escapedvalue = self.filterlist.get_value(iterator, 1)

        entry_dialog(
            parent=self.p.dialog,
            title=_("Edit Download Filter"),
            message=_("Modify the following download filter:"),
            callback=self.on_edit_filter_response,
            default=dfilter,
            option=True,
            optionvalue=escapedvalue,
            optionmessage="Escape this filter?",
            droplist=list(self.filtersiters.keys())
        )

    def get_selected_filter(self):

        model, paths = self.FilterView.get_selection().get_selected_rows()

        for path in paths:
            iterator = model.get_iter(path)
            return model.get_value(iterator, 0)

        return None

    def on_remove_filter(self, widget):

        dfilter = self.get_selected_filter()

        if not dfilter:
            return

        iterator = self.filtersiters[dfilter]
        self.filterlist.remove(iterator)

        del self.filtersiters[dfilter]

        self.on_verify_filter(self.VerifyFilters)

    def on_default_filters(self, widget):

        self.filtersiters = {}
        self.filterlist.clear()

        for dfilter in config.defaults["transfers"]["downloadfilters"]:
            dfilter, escaped = dfilter
            self.filtersiters[dfilter] = self.filterlist.insert_with_valuesv(
                -1, self.column_numbers, [dfilter, escaped]
            )

        self.on_verify_filter(self.VerifyFilters)

    def on_verify_filter(self, widget):

        outfilter = "(\\\\("

        df = sorted(self.filtersiters.keys())

        proccessedfilters = []
        failed = {}

        for dfilter in df:

            iterator = self.filtersiters[dfilter]
            dfilter = self.filterlist.get_value(iterator, 0)
            escaped = self.filterlist.get_value(iterator, 1)

            if escaped:
                dfilter = re.escape(dfilter)
                dfilter = dfilter.replace("\\*", ".*")
            else:
                # Avoid "Nothing to repeat" error
                dfilter = dfilter.replace("*", "\\*").replace("+", "\\+")

            try:
                re.compile("(" + dfilter + ")")
                outfilter += dfilter
                proccessedfilters.append(dfilter)
            except Exception as e:
                failed[dfilter] = e

            if filter is not df[-1]:
                outfilter += "|"

        outfilter += ")$)"

        try:
            re.compile(outfilter)

        except Exception as e:
            failed[outfilter] = e

        if failed:
            errors = ""

            for dfilter, error in failed.items():
                errors += "Filter: %(filter)s Error: %(error)s " % {
                    'filter': dfilter,
                    'error': error
                }

            error = _("%(num)d Failed! %(error)s " % {
                'num': len(failed),
                'error': errors}
            )

            self.VerifiedLabel.set_markup("<span foreground=\"#e04f5e\">%s</span>" % error)
        else:
            self.VerifiedLabel.set_text(_("Filters Successful"))

    def cell_toggle_callback(self, widget, index, treeview, pos):

        iterator = self.filterlist.get_iter(index)
        value = self.filterlist.get_value(iterator, pos)

        self.filterlist.set(iterator, pos, not value)

        self.on_verify_filter(self.VerifyFilters)


class SharesFrame(BuildFrame):

    def __init__(self, parent):

        self.p = parent

        BuildFrame.__init__(self, "shares")

        self.needrescan = False
        self.shareddirs = []
        self.bshareddirs = []

        self.shareslist = Gtk.ListStore(
            str,
            str,
            bool
        )

        self.Shares.set_model(self.shareslist)
        self.column_numbers = list(range(self.shareslist.get_n_columns()))
        cols = initialise_columns(
            None, self.Shares,
            ["virtual_folder", _("Virtual Folder"), 0, "text", None],
            ["folder", _("Folder"), -1, "text", None],
            ["buddies", _("Buddy-only"), 0, "toggle", None],
        )

        cols["virtual_folder"].set_sort_column_id(0)
        cols["folder"].set_sort_column_id(1)
        cols["buddies"].set_sort_column_id(2)

        for render in cols["buddies"].get_cells():
            render.connect('toggled', self.cell_toggle_callback, self.Shares)

        self.options = {
            "transfers": {
                "friendsonly": self.FriendsOnly,
                "rescanonstartup": self.RescanOnStartup,
                "enablebuddyshares": self.EnableBuddyShares,
                "buddysharestrustedonly": self.BuddySharesTrustedOnly
            }
        }

    def set_settings(self):

        transfers = config.sections["transfers"]
        self.shareslist.clear()

        self.p.set_widgets_data(self.options)
        self.on_enabled_buddy_shares_toggled(self.EnableBuddyShares)

        for (virtual, actual, *unused) in transfers["buddyshared"]:

            self.shareslist.insert_with_valuesv(-1, self.column_numbers, [
                str(virtual),
                str(actual),
                True
            ])

        for (virtual, actual, *unused) in transfers["shared"]:

            self.shareslist.insert_with_valuesv(-1, self.column_numbers, [
                str(virtual),
                str(actual),
                False
            ])

        self.shareddirs = transfers["shared"][:]
        self.bshareddirs = transfers["buddyshared"][:]

        self.needrescan = False

    def get_settings(self):

        # Public shares related menus are deactivated if we only share with friends
        friendsonly = self.FriendsOnly.get_active()

        self.frame.rescan_public_action.set_enabled(not friendsonly)
        self.frame.browse_public_shares_action.set_enabled(not friendsonly)

        # Buddy shares related menus are activated if needed
        buddies = self.EnableBuddyShares.get_active()

        self.frame.rescan_buddy_action.set_enabled(buddies)
        self.frame.browse_buddy_shares_action.set_enabled(buddies)

        return {
            "transfers": {
                "shared": self.shareddirs[:],
                "rescanonstartup": self.RescanOnStartup.get_active(),
                "buddyshared": self.bshareddirs[:],
                "enablebuddyshares": buddies,
                "friendsonly": friendsonly,
                "buddysharestrustedonly": self.BuddySharesTrustedOnly.get_active()
            }
        }

    def cell_toggle_callback(self, widget, index, treeview):

        store = treeview.get_model()
        iterator = store.get_iter(index)

        buddy = self.shareslist.get_value(iterator, 2)
        self.shareslist.set_value(iterator, 2, not buddy)

        virtual = self.shareslist.get_value(iterator, 0)
        directory = self.shareslist.get_value(iterator, 1)
        share = (virtual, directory)
        self.needrescan = True

        if buddy:
            self.bshareddirs.remove(share)
            self.shareddirs.append(share)
            return

        self.shareddirs.remove(share)
        self.bshareddirs.append(share)

    def on_enabled_buddy_shares_toggled(self, widget):

        buddies = widget.get_active()

        if not buddies:
            self.FriendsOnly.set_active(buddies)

        self.FriendsOnly.set_sensitive(buddies)
        self.BuddySharesTrustedOnly.set_sensitive(buddies)

        self.needrescan = True

    def on_friends_only_toggled(self, widget):
        self.needrescan = True

    def add_shared_dir_response(self, dialog, response_id, data):

        virtual = dialog.get_response_value()
        buddy = dialog.get_second_response_value()
        dialog.destroy()

        if response_id != Gtk.ResponseType.OK:
            return

        # Remove slashes from share name to avoid path conflicts
        if virtual:
            virtual = virtual.replace('/', '_').replace('\\', '_')

        # If the virtual share name is not already used
        if not virtual or virtual in (x[0] for x in self.shareddirs + self.bshareddirs):
            message_dialog(
                parent=self.p.dialog,
                title=_("Unable to Share Folder"),
                message=_("The chosen virtual name is either empty or already exists")
            )
            return

        directory = data

        self.shareslist.insert_with_valuesv(-1, self.column_numbers, [
            virtual,
            directory,
            buddy
        ])

        if buddy:
            shared_dirs = self.bshareddirs
        else:
            shared_dirs = self.shareddirs

        shared_dirs.append((virtual, directory))
        self.needrescan = True

    def add_shared_dir(self, folder):

        if folder is None:
            return

        # If the directory is already shared
        if folder in (x[1] for x in self.shareddirs + self.bshareddirs):
            message_dialog(
                parent=self.p.dialog,
                title=_("Unable to Share Folder"),
                message=_("The chosen folder is already shared.")
            )
            return

        entry_dialog(
            parent=self.p.dialog,
            title=_("Set Virtual Name"),
            message=_("Enter virtual name for '%(dir)s':") % {'dir': folder},
            option=True,
            optionmessage=_("Share with buddies only"),
            callback=self.add_shared_dir_response,
            callback_data=folder
        )

    def on_add_shared_dir_selected(self, selected, data):

        for folder in selected:
            self.add_shared_dir(folder)

    def on_add_shared_dir(self, *args):

        choose_dir(
            parent=self.p.dialog,
            callback=self.on_add_shared_dir_selected,
            title=_("Add a Shared Folder")
        )

    def rename_virtuals_response(self, dialog, response_id, iterator):

        virtual = dialog.get_response_value()
        dialog.destroy()

        if response_id != Gtk.ResponseType.OK:
            return

        if not virtual:
            return

        # Remove slashes from share name to avoid path conflicts
        virtual = virtual.replace('/', '_').replace('\\', '_')
        directory = self.shareslist.get_value(iterator, 1)
        oldvirtual = self.shareslist.get_value(iterator, 0)
        oldmapping = (oldvirtual, directory)
        newmapping = (virtual, directory)

        self.shareslist.set_value(iterator, 0, virtual)

        if oldmapping in self.bshareddirs:
            shared_dirs = self.bshareddirs
        else:
            shared_dirs = self.shareddirs

        shared_dirs.remove(oldmapping)
        shared_dirs.append(newmapping)

        self.needrescan = True

    def rename_virtuals(self):

        model, paths = self.Shares.get_selection().get_selected_rows()

        for path in reversed(paths):
            iterator = model.get_iter(path)
            virtual_name = model.get_value(iterator, 0)
            folder = model.get_value(iterator, 1)

            entry_dialog(
                parent=self.p.dialog,
                title=_("Edit Virtual Name"),
                message=_("Enter new virtual name for '%(dir)s':") % {'dir': folder},
                default=virtual_name,
                callback=self.rename_virtuals_response,
                callback_data=iterator
            )

    def on_rename_virtuals(self, widget):
        self.rename_virtuals()

    def remove_shared_dir(self):

        model, paths = self.Shares.get_selection().get_selected_rows()

        for path in reversed(paths):
            iterator = model.get_iter(path)
            virtual = model.get_value(iterator, 0)
            actual = model.get_value(iterator, 1)
            mapping = (virtual, actual)

            if mapping in self.bshareddirs:
                self.bshareddirs.remove(mapping)
            else:
                self.shareddirs.remove(mapping)

            model.remove(iterator)

        if paths:
            self.needrescan = True

    def on_remove_shared_dir(self, widget):
        self.remove_shared_dir()


class UploadsFrame(BuildFrame):

    def __init__(self, parent):

        self.p = parent

        BuildFrame.__init__(self, "uploads")

        self.options = {
            "transfers": {
                "autoclear_uploads": self.AutoclearFinished,
                "uploadbandwidth": self.QueueBandwidth,
                "useupslots": self.QueueUseSlots,
                "uploadslots": self.QueueSlots,
                "uselimit": self.Limit,
                "uploadlimit": self.LimitSpeed,
                "uploadlimitalt": self.LimitSpeedAlternative,
                "fifoqueue": self.FirstInFirstOut,
                "limitby": self.LimitTotalTransfers,
                "queuelimit": self.MaxUserQueue,
                "filelimit": self.MaxUserFiles,
                "friendsnolimits": self.FriendsNoLimits,
                "preferfriends": self.PreferFriends
            }
        }

    def set_settings(self):

        self.p.set_widgets_data(self.options)

        self.on_queue_use_slots_toggled(self.QueueUseSlots)
        self.on_limit_toggled(self.Limit)

    def get_settings(self):

        return {
            "transfers": {
                "autoclear_uploads": self.AutoclearFinished.get_active(),
                "uploadbandwidth": self.QueueBandwidth.get_value_as_int(),
                "useupslots": self.QueueUseSlots.get_active(),
                "uploadslots": self.QueueSlots.get_value_as_int(),
                "uselimit": self.Limit.get_active(),
                "uploadlimit": self.LimitSpeed.get_value_as_int(),
                "uploadlimitalt": self.LimitSpeedAlternative.get_value_as_int(),
                "fifoqueue": self.FirstInFirstOut.get_active(),
                "limitby": self.LimitTotalTransfers.get_active(),
                "queuelimit": self.MaxUserQueue.get_value_as_int(),
                "filelimit": self.MaxUserFiles.get_value_as_int(),
                "friendsnolimits": self.FriendsNoLimits.get_active(),
                "preferfriends": self.PreferFriends.get_active()
            }
        }

    def on_queue_use_slots_toggled(self, widget):

        sensitive = widget.get_active()

        self.QueueSlots.set_sensitive(sensitive)

        self.QueueBandwidth.set_sensitive(not sensitive)
        self.QueueBandwidthText1.set_sensitive(not sensitive)

    def on_limit_toggled(self, widget):
        sensitive = widget.get_active()
        self.LimitSpeed.set_sensitive(sensitive)


class GeoBlockFrame(BuildFrame):

    def __init__(self, parent):
        self.p = parent
        BuildFrame.__init__(self, "geoblock")

        self.options = {
            "transfers": {
                "geoblock": self.GeoBlock,
                "geopanic": self.GeoPanic,
                "geoblockcc": self.GeoBlockCC,
                "usecustomgeoblock": self.UseCustomGeoBlock,
                "customgeoblock": self.CustomGeoBlock
            }
        }

    def set_settings(self):
        self.p.set_widgets_data(self.options)

        if config.sections["transfers"]["geoblockcc"] is not None:
            self.GeoBlockCC.set_text(config.sections["transfers"]["geoblockcc"][0])

        self.on_use_custom_geo_block_toggled(self.UseCustomGeoBlock)

    def get_settings(self):
        return {
            "transfers": {
                "geoblock": self.GeoBlock.get_active(),
                "geopanic": self.GeoPanic.get_active(),
                "geoblockcc": [self.GeoBlockCC.get_text().upper()],
                "usecustomgeoblock": self.UseCustomGeoBlock.get_active(),
                "customgeoblock": self.CustomGeoBlock.get_text()
            }
        }

    def on_use_custom_geo_block_toggled(self, widget):
        self.CustomGeoBlock.set_sensitive(widget.get_active())


class UserInfoFrame(BuildFrame):

    def __init__(self, parent):

        self.p = parent

        BuildFrame.__init__(self, "userinfo")

        self.ImageChooser = FileChooserButton(self.ImageChooser, parent.dialog, "image")

        self.options = {
            "userinfo": {
                "descr": None,
                "pic": self.ImageChooser
            }
        }

    def set_settings(self):

        self.p.set_widgets_data(self.options)

        if config.sections["userinfo"]["descr"] is not None:
            descr = unescape(config.sections["userinfo"]["descr"])
            self.Description.get_buffer().set_text(descr)

    def get_settings(self):

        buffer = self.Description.get_buffer()

        start = buffer.get_start_iter()
        end = buffer.get_end_iter()

        descr = buffer.get_text(start, end, True).replace("; ", ", ").__repr__()

        return {
            "userinfo": {
                "descr": descr,
                "pic": self.ImageChooser.get_path()
            }
        }

    def on_default_image(self, widget):
        self.ImageChooser.clear()


class IgnoreListFrame(BuildFrame):

    def __init__(self, parent):

        self.p = parent
        BuildFrame.__init__(self, "ignore")

        self.options = {
            "server": {
                "ignorelist": self.IgnoredUsers,
                "ipignorelist": self.IgnoredIPs
            }
        }

        self.ignored_users = []
        self.ignorelist = Gtk.ListStore(str)

        self.user_column_numbers = list(range(self.ignorelist.get_n_columns()))
        initialise_columns(
            None, self.IgnoredUsers,
            ["users", _("Users"), -1, "text", None]
        )

        self.IgnoredUsers.set_model(self.ignorelist)

        self.ignored_ips = {}
        self.ignored_ips_list = Gtk.ListStore(str, str)

        self.ip_column_numbers = list(range(self.ignored_ips_list.get_n_columns()))
        cols = initialise_columns(
            None, self.IgnoredIPs,
            ["addresses", _("Addresses"), -1, "text", None],
            ["users", _("Users"), -1, "text", None]
        )
        cols["addresses"].set_sort_column_id(0)
        cols["users"].set_sort_column_id(1)

        self.IgnoredIPs.set_model(self.ignored_ips_list)

    def set_settings(self):
        server = config.sections["server"]

        self.ignorelist.clear()
        self.ignored_ips_list.clear()
        self.ignored_users = []
        self.ignored_ips = {}
        self.p.set_widgets_data(self.options)

        if server["ignorelist"] is not None:
            self.ignored_users = server["ignorelist"][:]

        if server["ipignorelist"] is not None:
            self.ignored_ips = server["ipignorelist"].copy()
            for ip, user in self.ignored_ips.items():
                self.ignored_ips_list.insert_with_valuesv(-1, self.ip_column_numbers, [
                    str(ip), str(user)
                ])

    def get_settings(self):
        return {
            "server": {
                "ignorelist": self.ignored_users[:],
                "ipignorelist": self.ignored_ips.copy()
            }
        }

    def on_add_ignored_response(self, dialog, response_id, data):

        user = dialog.get_response_value()
        dialog.destroy()

        if response_id != Gtk.ResponseType.OK:
            return

        if user and user not in self.ignored_users:
            self.ignored_users.append(user)
            self.ignorelist.insert_with_valuesv(-1, self.user_column_numbers, [str(user)])

    def on_add_ignored(self, widget):

        entry_dialog(
            parent=self.p.dialog,
            title=_("Ignore User"),
            message=_("Enter the name of a user you wish to ignore:"),
            callback=self.on_add_ignored_response
        )

    def on_remove_ignored(self, widget):

        model, paths = self.IgnoredUsers.get_selection().get_selected_rows()

        for path in reversed(paths):
            iterator = model.get_iter(path)
            user = model.get_value(iterator, 0)

            model.remove(iterator)
            self.ignored_users.remove(user)

    def on_clear_ignored(self, widget):
        self.ignored_users = []
        self.ignorelist.clear()

    def on_add_ignored_ip_response(self, dialog, response_id, data):

        ip = dialog.get_response_value()
        dialog.destroy()

        if response_id != Gtk.ResponseType.OK:
            return

        if ip is None or ip == "" or ip.count(".") != 3:
            return

        for chars in ip.split("."):

            if chars == "*":
                continue
            if not chars.isdigit():
                return

            try:
                if int(chars) > 255:
                    return
            except Exception:
                return

        if ip not in self.ignored_ips:
            self.ignored_ips[ip] = ""
            self.ignored_ips_list.insert_with_valuesv(-1, self.ip_column_numbers, [ip, ""])

    def on_add_ignored_ip(self, widget):

        entry_dialog(
            parent=self.p.dialog,
            title=_("Ignore IP Address"),
            message=_("Enter an IP address you wish to ignore:") + " " + _("* is a wildcard"),
            callback=self.on_add_ignored_ip_response
        )

    def on_remove_ignored_ip(self, widget):

        model, paths = self.IgnoredIPs.get_selection().get_selected_rows()

        for path in reversed(paths):
            iterator = model.get_iter(path)
            ip = model.get_value(iterator, 0)

            model.remove(iterator)
            del self.ignored_ips[ip]

    def on_clear_ignored_ip(self, widget):
        self.ignored_ips = {}
        self.ignored_ips_list.clear()


class BanListFrame(BuildFrame):

    def __init__(self, parent):

        self.p = parent
        BuildFrame.__init__(self, "ban")

        self.options = {
            "server": {
                "banlist": self.BannedList,
                "ipblocklist": self.BlockedList
            },
            "transfers": {
                "usecustomban": self.UseCustomBan,
                "customban": self.CustomBan
            }
        }

        self.banlist = []
        self.banlist_model = Gtk.ListStore(str)

        self.ban_column_numbers = list(range(self.banlist_model.get_n_columns()))
        initialise_columns(
            None, self.BannedList,
            ["users", _("Users"), -1, "text", None]
        )

        self.BannedList.set_model(self.banlist_model)

        self.blocked_list = {}
        self.blocked_list_model = Gtk.ListStore(str, str)

        self.block_column_numbers = list(range(self.blocked_list_model.get_n_columns()))
        cols = initialise_columns(
            None, self.BlockedList,
            ["addresses", _("Addresses"), -1, "text", None],
            ["users", _("Users"), -1, "text", None]
        )
        cols["addresses"].set_sort_column_id(0)
        cols["users"].set_sort_column_id(1)

        self.BlockedList.set_model(self.blocked_list_model)

    def set_settings(self):

        self.need_ip_block = False
        server = config.sections["server"]
        self.banlist_model.clear()
        self.blocked_list_model.clear()

        self.banlist = server["banlist"][:]
        self.p.set_widgets_data(self.options)

        if server["ipblocklist"] is not None:
            self.blocked_list = server["ipblocklist"].copy()
            for blocked, user in server["ipblocklist"].items():
                self.blocked_list_model.insert_with_valuesv(-1, self.block_column_numbers, [
                    str(blocked),
                    str(user)
                ])

        self.on_use_custom_ban_toggled(self.UseCustomBan)

    def get_settings(self):
        return {
            "server": {
                "banlist": self.banlist[:],
                "ipblocklist": self.blocked_list.copy()
            },
            "transfers": {
                "usecustomban": self.UseCustomBan.get_active(),
                "customban": self.CustomBan.get_text()
            }
        }

    def on_add_banned_response(self, dialog, response_id, data):

        user = dialog.get_response_value()
        dialog.destroy()

        if response_id != Gtk.ResponseType.OK:
            return

        if user and user not in self.banlist:
            self.banlist.append(user)
            self.banlist_model.insert_with_valuesv(-1, self.ban_column_numbers, [user])

    def on_add_banned(self, widget):

        entry_dialog(
            parent=self.p.dialog,
            title=_("Ban User"),
            message=_("Enter the name of a user you wish to ban:"),
            callback=self.on_add_banned_response
        )

    def on_remove_banned(self, widget):

        model, paths = self.BannedList.get_selection().get_selected_rows()

        for path in reversed(paths):
            iterator = model.get_iter(path)
            user = model.get_value(iterator, 0)

            model.remove(iterator)
            self.banlist.remove(user)

    def on_clear_banned(self, widget):
        self.banlist = []
        self.banlist_model.clear()

    def on_use_custom_ban_toggled(self, widget):
        self.CustomBan.set_sensitive(widget.get_active())

    def on_add_blocked_response(self, dialog, response_id, data):

        ip = dialog.get_response_value()
        dialog.destroy()

        if response_id != Gtk.ResponseType.OK:
            return

        if ip is None or ip == "" or ip.count(".") != 3:
            return

        for chars in ip.split("."):

            if chars == "*":
                continue
            if not chars.isdigit():
                return

            try:
                if int(chars) > 255:
                    return
            except Exception:
                return

        if ip not in self.blocked_list:
            self.blocked_list[ip] = ""
            self.blocked_list_model.insert_with_valuesv(-1, self.block_column_numbers, [ip, ""])
            self.need_ip_block = True

    def on_add_blocked(self, widget):

        entry_dialog(
            parent=self.p.dialog,
            title=_("Block IP Address"),
            message=_("Enter an IP address you wish to block:") + " " + _("* is a wildcard"),
            callback=self.on_add_blocked_response
        )

    def on_remove_blocked(self, widget):

        model, paths = self.BlockedList.get_selection().get_selected_rows()

        for path in reversed(paths):
            iterator = model.get_iter(path)
            ip = model.get_value(iterator, 0)

            self.blocked_list_model.remove(iterator)
            del self.blocked_list[ip]

    def on_clear_blocked(self, widget):
        self.blocked_list = {}
        self.blocked_list_model.clear()


class TextToSpeechFrame(BuildFrame):

    def __init__(self, parent):

        self.p = parent

        BuildFrame.__init__(self, "tts")

        self.options = {
            "ui": {
                "speechenabled": self.TextToSpeech,
                "speechcommand": self.TTSCommand,
                "speechrooms": self.RoomMessage,
                "speechprivate": self.PrivateMessage
            }
        }

    def on_default_private(self, widget):
        self.PrivateMessage.set_text(config.defaults["ui"]["speechprivate"])

    def on_default_rooms(self, widget):
        self.RoomMessage.set_text(config.defaults["ui"]["speechrooms"])

    def on_default_tts(self, widget):
        self.TTSCommand.get_child().set_text(config.defaults["ui"]["speechcommand"])

    def set_settings(self):

        self.p.set_widgets_data(self.options)

        for i in ("%(user)s", "%(message)s"):
            if i not in config.sections["ui"]["speechprivate"]:
                self.default_private(None)

            if i not in config.sections["ui"]["speechrooms"]:
                self.default_rooms(None)

    def get_settings(self):

        return {
            "ui": {
                "speechenabled": self.TextToSpeech.get_active(),
                "speechcommand": self.TTSCommand.get_child().get_text(),
                "speechrooms": self.RoomMessage.get_text(),
                "speechprivate": self.PrivateMessage.get_text()
            }
        }


class UserInterfaceFrame(BuildFrame):

    def __init__(self, parent):

        self.p = parent

        BuildFrame.__init__(self, "userinterface")

        # Define options for each GtkComboBox using a liststore
        # The first element is the translated string,
        # the second is a GtkPositionType
        self.pos_list = Gtk.ListStore(str, str)
        column_numbers = list(range(self.pos_list.get_n_columns()))

        for item in ([_("Top"), "Top"], [_("Bottom"), "Bottom"], [_("Left"), "Left"], [_("Right"), "Right"]):
            self.pos_list.insert_with_valuesv(-1, column_numbers, item)

        cell = Gtk.CellRendererText()

        self.MainPosition.set_model(self.pos_list)
        self.MainPosition.pack_start(cell, True)
        self.MainPosition.add_attribute(cell, 'text', 0)

        self.ChatRoomsPosition.set_model(self.pos_list)
        self.ChatRoomsPosition.pack_start(cell, True)
        self.ChatRoomsPosition.add_attribute(cell, 'text', 0)

        self.PrivateChatPosition.set_model(self.pos_list)
        self.PrivateChatPosition.pack_start(cell, True)
        self.PrivateChatPosition.add_attribute(cell, 'text', 0)

        self.SearchPosition.set_model(self.pos_list)
        self.SearchPosition.pack_start(cell, True)
        self.SearchPosition.add_attribute(cell, 'text', 0)

        self.UserInfoPosition.set_model(self.pos_list)
        self.UserInfoPosition.pack_start(cell, True)
        self.UserInfoPosition.add_attribute(cell, 'text', 0)

        self.UserBrowsePosition.set_model(self.pos_list)
        self.UserBrowsePosition.pack_start(cell, True)
        self.UserBrowsePosition.add_attribute(cell, 'text', 0)

        self.ThemeDir = FileChooserButton(self.ThemeDir, parent.dialog, "folder")

        liststore = Gtk.ListStore(GdkPixbuf.Pixbuf, str)
        column_numbers = list(range(liststore.get_n_columns()))
        self.IconView.set_model(liststore)

        for row in (
            [GObject.Value(GObject.TYPE_OBJECT, self.frame.images["online"]), _("Connected")],
            [GObject.Value(GObject.TYPE_OBJECT, self.frame.images["offline"]), _("Disconnected")],
            [GObject.Value(GObject.TYPE_OBJECT, self.frame.images["away"]), _("Away")],
            [GObject.Value(GObject.TYPE_OBJECT, self.frame.images["hilite"]), _("Highlight")],
            [GObject.Value(GObject.TYPE_OBJECT, self.frame.images["hilite3"]), _("Highlight")],
            [GObject.Value(GObject.TYPE_OBJECT, self.frame.images["n"]), _("Window")],
            [GObject.Value(GObject.TYPE_OBJECT, self.frame.images["notify"]), _("Notification")]
        ):
            liststore.insert_with_valuesv(-1, column_numbers, row)

        if sys.platform != "darwin" and Gtk.get_major_version() != 4:
            for row in (
                [GObject.Value(GObject.TYPE_OBJECT, self.frame.images["trayicon_connect"]),
                    _("Connected (Tray)")],
                [GObject.Value(GObject.TYPE_OBJECT, self.frame.images["trayicon_disconnect"]),
                    _("Disconnected (Tray)")],
                [GObject.Value(GObject.TYPE_OBJECT, self.frame.images["trayicon_away"]),
                    _("Away (Tray)")],
                [GObject.Value(GObject.TYPE_OBJECT, self.frame.images["trayicon_msg"]),
                    _("Message (Tray)")]
            ):
                liststore.insert_with_valuesv(-1, column_numbers, row)

        self.needcolors = 0
        self.options = {
            "ui": {
                "globalfont": self.SelectGlobalFont,
                "chatfont": self.SelectChatFont,
                "listfont": self.SelectListFont,
                "searchfont": self.SelectSearchFont,
                "transfersfont": self.SelectTransfersFont,
                "browserfont": self.SelectBrowserFont,
                "usernamestyle": self.UsernameStyle,
                "decimalsep": self.DecimalSep,

                "file_path_tooltips": self.FilePathTooltips,
                "reverse_file_paths": self.ReverseFilePaths,
                "private_search_results": self.ShowPrivateSearchResults,
                "private_shares": self.ShowPrivateShares,

                "tabmain": self.MainPosition,
                "tabrooms": self.ChatRoomsPosition,
                "tabprivate": self.PrivateChatPosition,
                "tabsearch": self.SearchPosition,
                "tabinfo": self.UserInfoPosition,
                "tabbrowse": self.UserBrowsePosition,
                "tab_select_previous": self.TabSelectPrevious,
                "tabclosers": self.TabClosers,
                "tab_status_icons": self.TabStatusIcons,

                "icontheme": self.ThemeDir,

                "chatlocal": self.EntryLocal,
                "chatremote": self.EntryRemote,
                "chatme": self.EntryMe,
                "chathilite": self.EntryHighlight,
                "textbg": self.EntryBackground,
                "inputcolor": self.EntryInput,
                "search": self.EntryImmediate,
                "searchq": self.EntryQueue,
                "useraway": self.EntryAway,
                "useronline": self.EntryOnline,
                "useroffline": self.EntryOffline,
                "usernamehotspots": self.UsernameHotspots,
                "urlcolor": self.EntryURL,
                "tab_default": self.EntryRegularTab,
                "tab_hilite": self.EntryHighlightTab,
                "tab_changed": self.EntryChangedTab,
                "dark_mode": self.DarkMode,
                "exitdialog": self.CloseAction
            }
        }

        self.colorsd = {
            "ui": {
                "chatlocal": self.PickLocal,
                "chatremote": self.PickRemote,
                "chatme": self.PickMe,
                "chathilite": self.PickHighlight,
                "textbg": self.PickBackground,
                "inputcolor": self.PickInput,
                "search": self.PickImmediate,
                "searchq": self.PickQueue,
                "useraway": self.PickAway,
                "useronline": self.PickOnline,
                "useroffline": self.PickOffline,
                "urlcolor": self.PickURL,
                "tab_default": self.PickRegularTab,
                "tab_hilite": self.PickHighlightTab,
                "tab_changed": self.PickChangedTab
            }
        }

    def set_settings(self):

        self.p.set_widgets_data(self.options)

        # Function to set the default iter from the value found in the config file
        def set_active_conf(model, path, iterator, data):
            if model.get_value(iterator, 1).lower() == data["cfg"].lower():
                data["combobox"].set_active_iter(iterator)

        # Override settings for the GtkComboBox defining ui positionning
        for opt in [
            "tabmain", "tabrooms", "tabprivate",
            "tabsearch", "tabinfo", "tabbrowse"
        ]:
            # Get the value in the config file
            config_val = config.sections["ui"][opt]

            # Iterate over entries to find which one should be active
            self.options["ui"][opt].get_model().foreach(set_active_conf, {
                "cfg": config_val,
                "combobox": self.options["ui"][opt]
            })

        self.update_color_buttons()
        self.needcolors = 0

    def get_settings(self):

        # Get iters from GtkComboBox fields
        iter_main = self.pos_list.get_iter(self.MainPosition.get_active())
        iter_rooms = self.pos_list.get_iter(self.ChatRoomsPosition.get_active())
        iter_private = self.pos_list.get_iter(self.PrivateChatPosition.get_active())
        iter_search = self.pos_list.get_iter(self.SearchPosition.get_active())
        iter_info = self.pos_list.get_iter(self.UserInfoPosition.get_active())
        iter_browse = self.pos_list.get_iter(self.UserBrowsePosition.get_active())

        return {
            "ui": {
                "globalfont": self.SelectGlobalFont.get_font(),
                "chatfont": self.SelectChatFont.get_font(),
                "listfont": self.SelectListFont.get_font(),
                "searchfont": self.SelectSearchFont.get_font(),
                "transfersfont": self.SelectTransfersFont.get_font(),
                "browserfont": self.SelectBrowserFont.get_font(),
                "usernamestyle": self.UsernameStyle.get_active_text(),
                "decimalsep": self.DecimalSep.get_active_text(),

                "file_path_tooltips": self.FilePathTooltips.get_active(),
                "reverse_file_paths": self.ReverseFilePaths.get_active(),
                "private_search_results": self.ShowPrivateSearchResults.get_active(),
                "private_shares": self.ShowPrivateShares.get_active(),

                "tabmain": self.pos_list.get_value(iter_main, 1),
                "tabrooms": self.pos_list.get_value(iter_rooms, 1),
                "tabprivate": self.pos_list.get_value(iter_private, 1),
                "tabsearch": self.pos_list.get_value(iter_search, 1),
                "tabinfo": self.pos_list.get_value(iter_info, 1),
                "tabbrowse": self.pos_list.get_value(iter_browse, 1),
                "tab_select_previous": self.TabSelectPrevious.get_active(),
                "tabclosers": self.TabClosers.get_active(),
                "tab_status_icons": self.TabStatusIcons.get_active(),

                "icontheme": self.ThemeDir.get_path(),

                "chatlocal": self.EntryLocal.get_text(),
                "chatremote": self.EntryRemote.get_text(),
                "chatme": self.EntryMe.get_text(),
                "chathilite": self.EntryHighlight.get_text(),
                "urlcolor": self.EntryURL.get_text(),
                "textbg": self.EntryBackground.get_text(),
                "inputcolor": self.EntryInput.get_text(),
                "search": self.EntryImmediate.get_text(),
                "searchq": self.EntryQueue.get_text(),
                "useraway": self.EntryAway.get_text(),
                "useronline": self.EntryOnline.get_text(),
                "useroffline": self.EntryOffline.get_text(),
                "usernamehotspots": self.UsernameHotspots.get_active(),
                "tab_hilite": self.EntryHighlightTab.get_text(),
                "tab_default": self.EntryRegularTab.get_text(),
                "tab_changed": self.EntryChangedTab.get_text(),
                "dark_mode": self.DarkMode.get_active(),
                "exitdialog": self.CloseAction.get_active()
            }
        }

    """ Icons """

    def on_default_theme(self, widget):
        self.ThemeDir.clear()

    """ Fonts """

    def on_default_font(self, widget):

        font_button = getattr(self, Gtk.Buildable.get_name(widget).replace("Default", "Select"))
        font_button.set_font_name("")

        self.needcolors = 1

    def on_fonts_changed(self, widget):
        self.needcolors = 1

    """ Colors """

    def update_color_button(self, config, color_id):

        for section, value in self.colorsd.items():
            if color_id in value:
                color_button = self.colorsd[section][color_id]
                rgba = Gdk.RGBA()

                rgba.parse(config[section][color_id])
                color_button.set_rgba(rgba)
                break

    def update_color_buttons(self):

        for section, color_ids in self.colorsd.items():
            for color_id in color_ids:
                self.update_color_button(config.sections, color_id)

    def set_default_color(self, section, color_id):

        defaults = config.defaults
        widget = self.options[section][color_id]

        if isinstance(widget, Gtk.Entry):
            widget.set_text(defaults[section][color_id])

        self.update_color_button(defaults, color_id)

    def clear_color(self, section, color_id):

        widget = self.options[section][color_id]

        if isinstance(widget, Gtk.Entry):
            widget.set_text("")

        color_button = self.colorsd[section][color_id]
        color_button.set_rgba(Gdk.RGBA())

    def on_color_set(self, widget):

        rgba = widget.get_rgba()
        color = "#%02X%02X%02X" % (round(rgba.red * 255), round(rgba.green * 255), round(rgba.blue * 255))
        entry = getattr(self, Gtk.Buildable.get_name(widget).replace("Pick", "Entry"))
        entry.set_text(color)

    def on_default_color(self, widget):

        entry = getattr(self, Gtk.Buildable.get_name(widget).replace("Default", "Entry"))

        for section in self.options:
            for key, value in self.options[section].items():
                if value is entry:
                    self.set_default_color(section, key)
                    return

        entry.set_text("")

    def on_username_hotspots_toggled(self, widget):

        sensitive = widget.get_active()

        self.EntryAway.set_sensitive(sensitive)
        self.EntryOnline.set_sensitive(sensitive)
        self.EntryOffline.set_sensitive(sensitive)

        self.DefaultAway.set_sensitive(sensitive)
        self.DefaultOnline.set_sensitive(sensitive)
        self.DefaultOffline.set_sensitive(sensitive)

        self.PickAway.set_sensitive(sensitive)
        self.PickOnline.set_sensitive(sensitive)
        self.PickOffline.set_sensitive(sensitive)

    def on_colors_changed(self, widget):

        if isinstance(widget, Gtk.Entry):
            rgba = Gdk.RGBA()
            rgba.parse(widget.get_text())

            color_button = getattr(self, Gtk.Buildable.get_name(widget).replace("Entry", "Pick"))
            color_button.set_rgba(rgba)

        self.needcolors = 1


class LoggingFrame(BuildFrame):

    def __init__(self, parent):

        self.p = parent

        BuildFrame.__init__(self, "log")

        self.PrivateLogDir = FileChooserButton(self.PrivateLogDir, parent.dialog, "folder")
        self.RoomLogDir = FileChooserButton(self.RoomLogDir, parent.dialog, "folder")
        self.TransfersLogDir = FileChooserButton(self.TransfersLogDir, parent.dialog, "folder")
        self.DebugLogDir = FileChooserButton(self.DebugLogDir, parent.dialog, "folder")

        self.options = {
            "logging": {
                "privatechat": self.LogPrivate,
                "privatelogsdir": self.PrivateLogDir,
                "chatrooms": self.LogRooms,
                "roomlogsdir": self.RoomLogDir,
                "transfers": self.LogTransfers,
                "transferslogsdir": self.TransfersLogDir,
                "debug_file_output": self.LogDebug,
                "debuglogsdir": self.DebugLogDir,
                "rooms_timestamp": self.ChatRoomFormat,
                "private_timestamp": self.PrivateChatFormat,
                "log_timestamp": self.LogFileFormat,
                "timestamps": self.ShowTimeStamps,
                "readroomlines": self.RoomLogLines,
                "readprivatelines": self.PrivateLogLines,
                "readroomlogs": self.ReadRoomLogs
            },
            "privatechat": {
                "store": self.ReopenPrivateChats
            }
        }

    def set_settings(self):
        self.p.set_widgets_data(self.options)

    def get_settings(self):

        return {
            "logging": {
                "privatechat": self.LogPrivate.get_active(),
                "privatelogsdir": self.PrivateLogDir.get_path(),
                "chatrooms": self.LogRooms.get_active(),
                "roomlogsdir": self.RoomLogDir.get_path(),
                "transfers": self.LogTransfers.get_active(),
                "transferslogsdir": self.TransfersLogDir.get_path(),
                "debug_file_output": self.LogDebug.get_active(),
                "debuglogsdir": self.DebugLogDir.get_path(),
                "readroomlogs": self.ReadRoomLogs.get_active(),
                "readroomlines": self.RoomLogLines.get_value_as_int(),
                "readprivatelines": self.PrivateLogLines.get_value_as_int(),
                "private_timestamp": self.PrivateChatFormat.get_text(),
                "rooms_timestamp": self.ChatRoomFormat.get_text(),
                "log_timestamp": self.LogFileFormat.get_text(),
                "timestamps": self.ShowTimeStamps.get_active()
            },
            "privatechat": {
                "store": self.ReopenPrivateChats.get_active()
            },
        }

    def on_default_timestamp(self, widget):
        self.LogFileFormat.set_text(config.defaults["logging"]["log_timestamp"])

    def on_room_default_timestamp(self, widget):
        self.ChatRoomFormat.set_text(config.defaults["logging"]["rooms_timestamp"])

    def on_private_default_timestamp(self, widget):
        self.PrivateChatFormat.set_text(config.defaults["logging"]["private_timestamp"])


class SearchesFrame(BuildFrame):

    def __init__(self, parent):

        self.p = parent
        BuildFrame.__init__(self, "search")
        load_ui_elements(self, os.path.join(self.frame.gui_dir, "ui", "popovers", "searchfilters.ui"))

        if Gtk.get_major_version() == 4:
            button = self.ShowSearchHelp.get_first_child()
            button.set_child(self.FilterHelpLabel)
        else:
            self.ShowSearchHelp.add(self.FilterHelpLabel)

        self.ShowSearchHelp.set_popover(self.AboutSearchFiltersPopover)

        self.options = {
            "searches": {
                "maxresults": self.MaxResults,
                "enablefilters": self.EnableFilters,
                "re_filter": self.RegexpFilters,
                "defilter": None,
                "search_results": self.ToggleResults,
                "max_displayed_results": self.MaxDisplayedResults,
                "min_search_chars": self.MinSearchChars,
                "remove_special_chars": self.RemoveSpecialChars,
                "enable_history": self.EnableSearchHistory
            }
        }

    def set_settings(self):

        try:
            searches = config.sections["searches"]
        except Exception:
            searches = None

        self.p.set_widgets_data(self.options)

        if searches["defilter"] is not None:
            self.FilterIn.set_text(str(searches["defilter"][0]))
            self.FilterOut.set_text(str(searches["defilter"][1]))
            self.FilterSize.set_text(str(searches["defilter"][2]))
            self.FilterBR.set_text(str(searches["defilter"][3]))
            self.FilterFree.set_active(searches["defilter"][4])

            if len(searches["defilter"]) > 5:
                self.FilterCC.set_text(str(searches["defilter"][5]))

            if len(searches["defilter"]) > 6:
                self.FilterType.set_text(str(searches["defilter"][6]))

        self.ClearSearchHistorySuccess.hide()
        self.ClearFilterHistorySuccess.hide()

        self.on_enable_filters_toggled(self.EnableFilters)
        self.on_enable_search_results(self.ToggleResults)

    def get_settings(self):

        return {
            "searches": {
                "maxresults": self.MaxResults.get_value_as_int(),
                "enablefilters": self.EnableFilters.get_active(),
                "re_filter": self.RegexpFilters.get_active(),
                "defilter": [
                    self.FilterIn.get_text(),
                    self.FilterOut.get_text(),
                    self.FilterSize.get_text(),
                    self.FilterBR.get_text(),
                    self.FilterFree.get_active(),
                    self.FilterCC.get_text(),
                    self.FilterType.get_text()
                ],
                "search_results": self.ToggleResults.get_active(),
                "max_displayed_results": self.MaxDisplayedResults.get_value_as_int(),
                "min_search_chars": self.MinSearchChars.get_value_as_int(),
                "remove_special_chars": self.RemoveSpecialChars.get_active(),
                "enable_history": self.EnableSearchHistory.get_active()
            }
        }

    def on_clear_search_history(self, widget):
        self.frame.search.clear_search_history()
        self.ClearSearchHistorySuccess.show()

    def on_clear_filter_history(self, widget):
        self.frame.search.clear_filter_history()
        self.ClearFilterHistorySuccess.show()

    def on_enable_filters_toggled(self, widget):
        active = widget.get_active()
        for w in (self.FilterIn, self.FilterOut, self.FilterType, self.FilterSize,
                  self.FilterBR, self.FilterCC, self.FilterFree):
            w.set_sensitive(active)

    def on_enable_search_results(self, widget):
        active = widget.get_active()
        for w in (self.MinSearchCharsL1, self.MinSearchChars,
                  self.MaxResults, self.MaxResultsL1):
            w.set_sensitive(active)


class AwayModeFrame(BuildFrame):

    def __init__(self, parent):
        self.p = parent
        BuildFrame.__init__(self, "away")
        self.options = {
            "server": {
                "autoaway": self.AutoAway,
                "autoreply": self.AutoReply
            }
        }

    def set_settings(self):
        self.p.set_widgets_data(self.options)

    def get_settings(self):
        try:
            autoaway = self.AutoAway.get_value_as_int()
        except Exception:
            autoaway = None
        return {
            "server": {
                "autoaway": autoaway,
                "autoreply": self.AutoReply.get_text()
            }
        }


class EventsFrame(BuildFrame):

    def __init__(self, parent):

        self.p = parent

        BuildFrame.__init__(self, "events")

        self.options = {
            "transfers": {
                "afterfinish": self.AfterDownload,
                "afterfolder": self.AfterFolder,
                "download_doubleclick": self.DownloadDoubleClick,
                "upload_doubleclick": self.UploadDoubleClick
            },
            "ui": {
                "filemanager": self.FileManagerCombo
            },
            "players": {
                "default": self.audioPlayerCombo
            }
        }

    def set_settings(self):
        self.p.set_widgets_data(self.options)

    def get_settings(self):

        return {
            "transfers": {
                "afterfinish": self.AfterDownload.get_text(),
                "afterfolder": self.AfterFolder.get_text(),
                "download_doubleclick": self.DownloadDoubleClick.get_active(),
                "upload_doubleclick": self.UploadDoubleClick.get_active()
            },
            "ui": {
                "filemanager": self.FileManagerCombo.get_child().get_text()
            },
            "players": {
                "default": self.audioPlayerCombo.get_child().get_text()
            }
        }


class UrlCatchingFrame(BuildFrame):

    def __init__(self, parent):

        self.p = parent

        BuildFrame.__init__(self, "urlcatch")

        self.options = {
            "urls": {
                "urlcatching": self.URLCatching,
                "humanizeurls": self.HumanizeURLs,
                "protocols": None
            }
        }

        self.protocolmodel = Gtk.ListStore(str, str)

        self.protocols = {}

        self.column_numbers = list(range(self.protocolmodel.get_n_columns()))
        cols = initialise_columns(
            None, self.ProtocolHandlers,
            ["protocol", _("Protocol"), -1, "text", None],
            ["handler", _("Handler"), -1, "combo", None]
        )

        cols["protocol"].set_sort_column_id(0)
        cols["handler"].set_sort_column_id(1)

        self.ProtocolHandlers.set_model(self.protocolmodel)

        renderers = cols["handler"].get_cells()
        for render in renderers:
            render.connect('edited', self.cell_edited_callback, self.ProtocolHandlers, 1)

    def cell_edited_callback(self, widget, index, value, treeview, pos):
        store = treeview.get_model()
        iterator = store.get_iter(index)
        store.set(iterator, pos, value)

    def set_settings(self):

        self.protocolmodel.clear()
        self.protocols.clear()
        self.p.set_widgets_data(self.options)

        urls = config.sections["urls"]

        if urls["protocols"] is not None:

            for key in urls["protocols"].keys():
                if urls["protocols"][key][-1:] == "&":
                    command = urls["protocols"][key][:-1].rstrip()
                else:
                    command = urls["protocols"][key]

                iterator = self.protocolmodel.insert_with_valuesv(-1, self.column_numbers, [
                    str(key), str(command)
                ])
                self.protocols[key] = iterator

        self.on_url_catching_toggled(self.URLCatching)
        selection = self.ProtocolHandlers.get_selection()
        selection.unselect_all()

        for key, iterator in self.protocols.items():
            if iterator is not None:
                selection.select_iter(iterator)
                break

    def get_settings(self):

        protocols = {}

        try:
            iterator = self.protocolmodel.get_iter_first()
            while iterator is not None:
                protocol = self.protocolmodel.get_value(iterator, 0)
                handler = self.protocolmodel.get_value(iterator, 1)
                protocols[protocol] = handler
                iterator = self.protocolmodel.iter_next(iterator)
        except Exception:
            pass

        return {
            "urls": {
                "urlcatching": self.URLCatching.get_active(),
                "humanizeurls": self.HumanizeURLs.get_active(),
                "protocols": protocols
            }
        }

    def on_url_catching_toggled(self, widget):

        self.HumanizeURLs.set_active(widget.get_active())
        act = self.URLCatching.get_active()

        self.ProtocolContainer.set_sensitive(act)

    def on_select(self, selection):

        model, iterator = selection.get_selected()

        if iterator is None:
            self.ProtocolCombo.get_child().set_text("")
            self.Handler.get_child().set_text("")
        else:
            protocol = model.get_value(iterator, 0)
            handler = model.get_value(iterator, 1)
            self.ProtocolCombo.get_child().set_text(protocol)
            self.Handler.get_child().set_text(handler)

    def on_add(self, widget):

        protocol = self.ProtocolCombo.get_child().get_text()
        command = self.Handler.get_child().get_text()

        self.ProtocolCombo.get_child().set_text("")
        self.Handler.get_child().set_text("")

        if protocol in self.protocols:
            iterator = self.protocols[protocol]
            if iterator is not None:
                self.protocolmodel.set(iterator, 1, command)
        else:
            iterator = self.protocolmodel.insert_with_valuesv(-1, self.column_numbers, [protocol, command])
            self.protocols[protocol] = iterator

    def on_remove(self, widget):

        selection = self.ProtocolHandlers.get_selection()
        model, iterator = selection.get_selected()

        if iterator is not None:
            protocol = self.protocolmodel.get_value(iterator, 0)
            self.protocolmodel.remove(iterator)
            del self.protocols[protocol]

    def on_clear(self, widget):
        self.protocolmodel.clear()


class CensorListFrame(BuildFrame):

    def __init__(self, parent):

        self.p = parent

        BuildFrame.__init__(self, "censor")

        self.options = {
            "words": {
                "censorfill": self.CensorReplaceCombo,
                "censored": self.CensorList,
                "censorwords": self.CensorCheck
            }
        }

        self.censor_list_model = Gtk.ListStore(str)

        cols = initialise_columns(
            None, self.CensorList,
            ["pattern", _("Pattern"), -1, "edit", None]
        )

        cols["pattern"].set_sort_column_id(0)

        self.CensorList.set_model(self.censor_list_model)

        renderers = cols["pattern"].get_cells()
        for render in renderers:
            render.connect('edited', self.cell_edited_callback, self.CensorList, 0)

    def cell_edited_callback(self, widget, index, value, treeview, pos):

        store = treeview.get_model()
        iterator = store.get_iter(index)

        if value != "" and not value.isspace() and len(value) > 2:
            store.set(iterator, pos, value)
        else:
            store.remove(iterator)

    def set_settings(self):

        self.censor_list_model.clear()

        self.p.set_widgets_data(self.options)

        self.on_censor_check(self.CensorCheck)

    def on_censor_check(self, widget):

        sensitive = widget.get_active()

        self.CensorList.set_sensitive(sensitive)
        self.RemoveCensor.set_sensitive(sensitive)
        self.AddCensor.set_sensitive(sensitive)
        self.ClearCensors.set_sensitive(sensitive)
        self.CensorReplaceCombo.set_sensitive(sensitive)

    def get_settings(self):

        censored = []

        try:
            iterator = self.censor_list_model.get_iter_first()
            while iterator is not None:
                word = self.censor_list_model.get_value(iterator, 0)
                censored.append(word)
                iterator = self.censor_list_model.iter_next(iterator)
        except Exception:
            pass

        return {
            "words": {
                "censorfill": self.CensorReplaceCombo.get_active_text(),
                "censored": censored,
                "censorwords": self.CensorCheck.get_active()
            }
        }

    def on_add_response(self, dialog, response_id, data):

        pattern = dialog.get_response_value()
        dialog.destroy()

        if response_id != Gtk.ResponseType.OK:
            return

        if pattern:
            self.censor_list_model.insert_with_valuesv(-1, [0], [pattern])

    def on_add(self, widget):

        entry_dialog(
            parent=self.p.dialog,
            title=_("Censor Pattern"),
            message=_("Enter a pattern you wish to censor. Add spaces around the pattern if you don't "
                      "wish to match strings inside words (may fail at the beginning and end of lines)."),
            callback=self.on_add_response
        )

    def on_remove(self, widget):
        selection = self.CensorList.get_selection()
        iterator = selection.get_selected()[1]
        if iterator is not None:
            self.censor_list_model.remove(iterator)

    def on_clear(self, widget):
        self.censor_list_model.clear()


class AutoReplaceListFrame(BuildFrame):

    def __init__(self, parent):

        self.p = parent
        BuildFrame.__init__(self, "autoreplace")

        self.options = {
            "words": {
                "autoreplaced": self.ReplacementList,
                "replacewords": self.ReplaceCheck
            }
        }

        self.replacelist = Gtk.ListStore(str, str)

        self.column_numbers = list(range(self.replacelist.get_n_columns()))
        cols = initialise_columns(
            None, self.ReplacementList,
            ["pattern", _("Pattern"), 150, "edit", None],
            ["replacement", _("Replacement"), -1, "edit", None]
        )
        cols["pattern"].set_sort_column_id(0)
        cols["replacement"].set_sort_column_id(1)

        self.ReplacementList.set_model(self.replacelist)

        pos = 0
        for (column_id, column) in cols.items():
            renderers = column.get_cells()
            for render in renderers:
                render.connect('edited', self.cell_edited_callback, self.ReplacementList, pos)

            pos += 1

    def cell_edited_callback(self, widget, index, value, treeview, pos):

        store = treeview.get_model()
        iterator = store.get_iter(index)
        store.set(iterator, pos, value)

    def set_settings(self):

        self.replacelist.clear()

        self.p.set_widgets_data(self.options)

        words = config.sections["words"]
        if words["autoreplaced"] is not None:
            for word, replacement in words["autoreplaced"].items():
                self.replacelist.insert_with_valuesv(-1, self.column_numbers, [
                    str(word),
                    str(replacement)
                ])

        self.on_replace_check(self.ReplaceCheck)

    def on_replace_check(self, widget):
        sensitive = widget.get_active()
        self.ReplacementsContainer.set_sensitive(sensitive)

    def get_settings(self):

        autoreplaced = {}
        try:
            iterator = self.replacelist.get_iter_first()
            while iterator is not None:
                word = self.replacelist.get_value(iterator, 0)
                replacement = self.replacelist.get_value(iterator, 1)
                autoreplaced[word] = replacement
                iterator = self.replacelist.iter_next(iterator)
        except Exception:
            autoreplaced.clear()

        return {
            "words": {
                "autoreplaced": autoreplaced,
                "replacewords": self.ReplaceCheck.get_active()
            }
        }

    def on_add(self, widget):

        iterator = self.replacelist.insert_with_valuesv(-1, self.column_numbers, ["", ""])
        selection = self.ReplacementList.get_selection()
        selection.unselect_all()
        selection.select_iter(iterator)
        col = self.ReplacementList.get_column(0)

        self.ReplacementList.set_cursor(self.replacelist.get_path(iterator), col, True)

    def on_remove(self, widget):

        selection = self.ReplacementList.get_selection()
        iterator = selection.get_selected()[1]
        if iterator is not None:
            self.replacelist.remove(iterator)

    def on_clear(self, widget):
        self.replacelist.clear()

    def on_defaults(self, widget):

        self.replacelist.clear()

        for word, replacement in config.defaults["words"]["autoreplaced"].items():
            self.replacelist.insert_with_valuesv(-1, self.column_numbers, [word, replacement])


class CompletionFrame(BuildFrame):

    def __init__(self, parent):

        self.p = parent
        BuildFrame.__init__(self, "completion")

        self.options = {
            "words": {
                "tab": self.CompletionTabCheck,
                "cycle": self.CompletionCycleCheck,
                "dropdown": self.CompletionDropdownCheck,
                "characters": self.CharactersCompletion,
                "roomnames": self.CompleteRoomNamesCheck,
                "buddies": self.CompleteBuddiesCheck,
                "roomusers": self.CompleteUsersInRoomsCheck,
                "commands": self.CompleteCommandsCheck,
                "aliases": self.CompleteAliasesCheck,
                "onematch": self.OneMatchCheck
            },
            "ui": {
                "spellcheck": self.SpellCheck
            }
        }

    def set_settings(self):
        self.needcompletion = 0

        try:
            gi.require_version('Gspell', '1')
            from gi.repository import Gspell  # noqa: F401

        except (ImportError, ValueError):
            self.SpellCheck.hide()

        self.p.set_widgets_data(self.options)

    def on_completion_changed(self, widget):
        self.needcompletion = 1

    def on_completion_tab_check(self, widget):
        sensitive = self.CompletionTabCheck.get_active()
        self.needcompletion = 1

        self.CompletionCycleCheck.set_sensitive(sensitive)
        self.CompleteRoomNamesCheck.set_sensitive(sensitive)
        self.CompleteBuddiesCheck.set_sensitive(sensitive)
        self.CompleteUsersInRoomsCheck.set_sensitive(sensitive)
        self.CompleteCommandsCheck.set_sensitive(sensitive)
        self.CompleteAliasesCheck.set_sensitive(sensitive)
        self.CompletionDropdownCheck.set_sensitive(sensitive)

        self.on_completion_dropdown_check(widget)

    def on_completion_dropdown_check(self, widget):
        sensitive = (self.CompletionTabCheck.get_active() and self.CompletionDropdownCheck.get_active())
        self.needcompletion = 1

        self.CharactersCompletion.set_sensitive(sensitive)
        self.OneMatchCheck.set_sensitive(sensitive)

    def get_settings(self):
        return {
            "words": {
                "tab": self.CompletionTabCheck.get_active(),
                "cycle": self.CompletionCycleCheck.get_active(),
                "dropdown": self.CompletionDropdownCheck.get_active(),
                "characters": self.CharactersCompletion.get_value_as_int(),
                "roomnames": self.CompleteRoomNamesCheck.get_active(),
                "buddies": self.CompleteBuddiesCheck.get_active(),
                "roomusers": self.CompleteUsersInRoomsCheck.get_active(),
                "commands": self.CompleteCommandsCheck.get_active(),
                "aliases": self.CompleteAliasesCheck.get_active(),
                "onematch": self.OneMatchCheck.get_active()
            },
            "ui": {
                "spellcheck": self.SpellCheck.get_active()
            }
        }


class NowPlayingFrame(BuildFrame):

    def __init__(self, parent):

        self.p = parent
        BuildFrame.__init__(self, "nowplaying")

        self.options = {
            "players": {
                "npothercommand": self.NPCommand
            }
        }

        self.player_replacers = []

        # Default format list
        self.default_format_list = [
            "$n",
            "$n ($f)",
            "$a - $t",
            "[$a] $t",
            "$a - $b - $t",
            "$a - $b - $t ($l/$r KBps) from $y $c"
        ]
        self.custom_format_list = []

        # Suppy the information needed for the Now Playing class to return a song
        self.test_now_playing.connect(
            "clicked",
            self.p.frame.np.now_playing.display_now_playing,
            self.set_now_playing_example,  # Callback to update the song displayed
            self.get_player,               # Callback to retrieve selected player
            self.get_command,              # Callback to retrieve command text
            self.get_format                # Callback to retrieve format text
        )

    def set_settings(self):

        self.p.set_widgets_data(self.options)

        # Save reference to format list for get_settings()
        self.custom_format_list = config.sections["players"]["npformatlist"]

        # Update UI with saved player
        self.set_player(config.sections["players"]["npplayer"])
        self.update_now_playing_info()

        # Add formats
        self.NPFormat.remove_all()

        for item in self.default_format_list:
            self.NPFormat.append_text(str(item))

        if self.custom_format_list:
            for item in self.custom_format_list:
                self.NPFormat.append_text(str(item))

        if config.sections["players"]["npformat"] == "":
            # If there's no default format in the config: set the first of the list
            self.NPFormat.set_active(0)
        else:
            # If there's is a default format in the config: select the right item
            for (i, v) in enumerate(self.NPFormat.get_model()):
                if v[0] == config.sections["players"]["npformat"]:
                    self.NPFormat.set_active(i)

    def get_player(self):

        if self.NP_lastfm.get_active():
            player = "lastfm"
        elif self.NP_mpris.get_active():
            player = "mpris"
        elif self.NP_listenbrainz.get_active():
            player = "listenbrainz"
        elif self.NP_other.get_active():
            player = "other"

        return player

    def get_command(self):
        return self.NPCommand.get_text()

    def get_format(self):
        return self.NPFormat.get_child().get_text()

    def set_player(self, player):

        if player == "lastfm":
            self.NP_lastfm.set_active(True)
        elif player == 'listenbrainz':
            self.NP_listenbrainz.set_active(True)
        elif player == "other":
            self.NP_other.set_active(True)
        else:
            self.NP_mpris.set_active(True)

    def update_now_playing_info(self, widget=None):

        if self.NP_lastfm.get_active():
            self.player_replacers = ["$n", "$t", "$a", "$b"]
            self.player_input.set_text(_("Username;APIKEY:"))

        elif self.NP_mpris.get_active():
            self.player_replacers = ["$n", "$p", "$a", "$b", "$t", "$y", "$c", "$r", "$k", "$l", "$f"]
            self.player_input.set_text(_("Client name (e.g. amarok, audacious, exaile) or empty for auto:"))

        elif self.NP_listenbrainz.get_active():
            self.player_replacers = ["$n", "$t", "$a", "$b"]
            self.player_input.set_text(_("Username:"))

        elif self.NP_other.get_active():
            self.player_replacers = ["$n"]
            self.player_input.set_text(_("Command:"))

        legend = ""

        for item in self.player_replacers:
            legend += item + "\t"

            if item == "$t":
                legend += _("Title")
            elif item == "$n":
                legend += _("Now Playing (typically \"%(artist)s - %(title)s\")") % {
                    'artist': _("Artist"), 'title': _("Title")}
            elif item == "$l":
                legend += _("Length")
            elif item == "$r":
                legend += _("Bitrate")
            elif item == "$c":
                legend += _("Comment")
            elif item == "$a":
                legend += _("Artist")
            elif item == "$b":
                legend += _("Album")
            elif item == "$k":
                legend += _("Track Number")
            elif item == "$y":
                legend += _("Year")
            elif item == "$f":
                legend += _("Filename (URI)")
            elif item == "$p":
                legend += _("Program")

            legend += "\n"

        self.Legend.set_text(legend[:-1])

    def set_now_playing_example(self, title):
        self.Example.set_text(title)

    def get_settings(self):

        npformat = self.get_format()

        if (npformat and not npformat.isspace()
                and npformat not in self.custom_format_list
                and npformat not in self.default_format_list):
            self.custom_format_list.append(npformat)

        return {
            "players": {
                "npplayer": self.get_player(),
                "npothercommand": self.get_command(),
                "npformat": npformat,
                "npformatlist": self.custom_format_list
            }
        }


class NotificationsFrame(BuildFrame):

    def __init__(self, parent):

        self.p = parent

        BuildFrame.__init__(self, "notifications")

        self.options = {
            "notifications": {
                "notification_window_title": self.NotificationWindowTitle,
                "notification_tab_colors": self.NotificationTabColors,
                "notification_tab_icons": self.NotificationTabIcons,
                "notification_popup_sound": self.NotificationPopupSound,
                "notification_popup_file": self.NotificationPopupFile,
                "notification_popup_folder": self.NotificationPopupFolder,
                "notification_popup_private_message": self.NotificationPopupPrivateMessage,
                "notification_popup_chatroom": self.NotificationPopupChatroom,
                "notification_popup_chatroom_mention": self.NotificationPopupChatroomMention
            },
            "ui": {
                "trayicon": self.TrayiconCheck,
                "startup_hidden": self.StartupHidden
            }
        }

    def set_settings(self):
        self.p.set_widgets_data(self.options)

        if sys.platform == "darwin" or Gtk.get_major_version() == 4:
            # Tray icons don't work as expected on macOS
            self.hide_tray_icon_settings()
            return

        sensitive = self.TrayiconCheck.get_active()
        self.StartupHidden.set_sensitive(sensitive)

    def hide_tray_icon_settings(self):

        # Hide widgets
        self.TraySettings.hide()

    def on_toggle_tray(self, widget):

        self.StartupHidden.set_sensitive(widget.get_active())

        if not widget.get_active() and self.StartupHidden.get_active():
            self.StartupHidden.set_active(widget.get_active())

    def get_settings(self):

        return {
            "notifications": {
                "notification_window_title": self.NotificationWindowTitle.get_active(),
                "notification_tab_colors": self.NotificationTabColors.get_active(),
                "notification_tab_icons": self.NotificationTabIcons.get_active(),
                "notification_popup_sound": self.NotificationPopupSound.get_active(),
                "notification_popup_file": self.NotificationPopupFile.get_active(),
                "notification_popup_folder": self.NotificationPopupFolder.get_active(),
                "notification_popup_private_message": self.NotificationPopupPrivateMessage.get_active(),
                "notification_popup_chatroom": self.NotificationPopupChatroom.get_active(),
                "notification_popup_chatroom_mention": self.NotificationPopupChatroomMention.get_active()
            },
            "ui": {
                "trayicon": self.TrayiconCheck.get_active(),
                "startup_hidden": self.StartupHidden.get_active()
            }
        }


class PluginsFrame(BuildFrame):

    """ Plugin preferences dialog """

    class PluginPreferencesDialog(Gtk.Dialog):
        """ Class used to build a custom dialog for the plugins """

        def __init__(self, parent, name):

            self.settings = parent.p

            # Build the window
            Gtk.Dialog.__init__(
                self,
                title=_("%s Properties") % name,
                modal=True,
                default_width=600,
                use_header_bar=config.sections["ui"]["header_bar"]
            )
            set_dialog_properties(self, self.settings.dialog)

            self.add_buttons(
                _("Cancel"), Gtk.ResponseType.CANCEL, _("OK"), Gtk.ResponseType.OK
            )

            self.set_default_response(Gtk.ResponseType.OK)
            self.connect("response", self.on_response)

            content_area = self.get_content_area()
            content_area.set_orientation(Gtk.Orientation.VERTICAL)
            content_area.set_margin_top(14)
            content_area.set_margin_bottom(14)
            content_area.set_margin_start(18)
            content_area.set_margin_end(18)
            content_area.set_spacing(12)

            self.tw = {}
            self.options = {}
            self.plugin = None

        def generate_label(self, text):

            label = Gtk.Label.new(text)
            label.set_hexpand(True)
            label.set_xalign(0)

            if Gtk.get_major_version() == 4:
                label.set_wrap(True)
            else:
                label.set_line_wrap(True)

            return label

        def generate_widget_container(self, description, vertical=False):

            container = Gtk.Box()
            container.set_spacing(12)

            if vertical:
                container.set_orientation(Gtk.Orientation.VERTICAL)

            label = self.generate_label(description)
            container.add(label)
            self.get_content_area().add(container)

            return container

        def generate_tree_view(self, name, description, value):

            container = Gtk.Box()
            container.set_spacing(6)

            scrolled_window = Gtk.ScrolledWindow()
            scrolled_window.set_hexpand(True)
            scrolled_window.set_vexpand(True)
            scrolled_window.set_min_content_height(200)
            scrolled_window.set_min_content_width(350)
            scrolled_window.set_policy(Gtk.PolicyType.AUTOMATIC, Gtk.PolicyType.AUTOMATIC)

            self.tw[name] = Gtk.TreeView()
            self.tw[name].set_model(Gtk.ListStore(str))

            if Gtk.get_major_version() == 4:
                scrolled_window.set_has_frame(True)
                scrolled_window.set_child(self.tw[name])
            else:
                scrolled_window.set_shadow_type(Gtk.ShadowType.IN)
                scrolled_window.add(self.tw[name])

            container.add(scrolled_window)

            cols = initialise_columns(
                None, self.tw[name],
                [description, description, 150, "edit", None]
            )

            try:
                self.settings.set_widget(self.tw[name], value)
            except Exception:
                pass

            self.add_button = Gtk.Button.new_with_label(_("Add"))
            self.remove_button = Gtk.Button.new_with_label(_("Remove"))

            box = Gtk.Box()
            box.set_spacing(6)

            box.add(self.add_button)
            box.add(self.remove_button)

            self.get_content_area().add(container)
            self.get_content_area().add(box)

            renderers = cols[description].get_cells()
            for render in renderers:
                render.connect('edited', self.cell_edited_callback, self.tw[name])

            self.add_button.connect("clicked", self.on_add, self.tw[name])
            self.remove_button.connect("clicked", self.on_remove, self.tw[name])

        def cell_edited_callback(self, widget, index, value, treeview):
            store = treeview.get_model()
            iterator = store.get_iter(index)
            store.set(iterator, 0, value)

        def add_options(self, plugin, options=None):

            if options is None:
                options = {}

            self.options = options
            self.plugin = plugin
            config_name = plugin.lower()

            for name, data in options.items():
                if config_name not in config.sections["plugins"]:
                    continue

                if name not in config.sections["plugins"][config_name]:
                    continue

                value = config.sections["plugins"][config_name][name]

                if data["type"] in ("integer", "int", "float"):
                    container = self.generate_widget_container(data["description"])

                    minimum = data.get("minimum") or 0
                    maximum = data.get("maximum") or 99999
                    stepsize = data.get("stepsize") or 1
                    decimals = 2

                    if data["type"] in ("integer", "int"):
                        decimals = 0

                    self.tw[name] = Gtk.SpinButton.new(
                        Gtk.Adjustment.new(0, minimum, maximum, stepsize, 10, 0),
                        1, decimals)
                    self.settings.set_widget(self.tw[name], config.sections["plugins"][config_name][name])

                    container.add(self.tw[name])

                elif data["type"] in ("bool",):
                    container = Gtk.Box()

                    self.tw[name] = Gtk.CheckButton.new_with_label(data["description"])
                    self.settings.set_widget(self.tw[name], config.sections["plugins"][config_name][name])

                    self.get_content_area().add(container)
                    container.add(self.tw[name])

                elif data["type"] in ("radio",):
                    container = self.generate_widget_container(data["description"])

                    vbox = Gtk.Box()
                    vbox.set_spacing(6)
                    vbox.set_orientation(Gtk.Orientation.VERTICAL)
                    container.add(vbox)

                    last_radio = None
                    group_radios = []

                    for label in data["options"]:
                        if Gtk.get_major_version() == 4:
                            radio = Gtk.CheckButton.new_with_label(label)
                        else:
                            radio = Gtk.RadioButton.new_with_label_from_widget(last_radio, label)

                        if not last_radio:
                            self.tw[name] = radio

                        elif Gtk.get_major_version() == 4:
                            radio.set_group(last_radio)

                        last_radio = radio
                        group_radios.append(radio)
                        vbox.add(radio)

                    self.tw[name].group_radios = group_radios
                    self.settings.set_widget(self.tw[name], config.sections["plugins"][config_name][name])

                elif data["type"] in ("dropdown",):
                    container = self.generate_widget_container(data["description"])

                    self.tw[name] = Gtk.ComboBoxText()

                    for label in data["options"]:
                        self.tw[name].append_text(label)

                    self.settings.set_widget(self.tw[name], config.sections["plugins"][config_name][name])

                    container.add(self.tw[name])

                elif data["type"] in ("str", "string"):
                    container = self.generate_widget_container(data["description"])

                    self.tw[name] = entry = Gtk.Entry()
                    entry.set_hexpand(True)
                    self.settings.set_widget(entry, config.sections["plugins"][config_name][name])

                    container.add(entry)

                elif data["type"] in ("textview"):
                    container = self.generate_widget_container(data["description"], vertical=True)

                    self.tw[name] = Gtk.TextView()
                    self.settings.set_widget(self.tw[name], config.sections["plugins"][config_name][name])

                    scrolled_window = Gtk.ScrolledWindow()
                    scrolled_window.set_hexpand(True)
                    scrolled_window.set_vexpand(True)
                    scrolled_window.set_min_content_height(200)
                    scrolled_window.set_min_content_width(600)

                    if Gtk.get_major_version() == 4:
                        scrolled_window.set_has_frame(True)

                        scrolled_window.set_child(self.tw[name])
                        container.append(scrolled_window)

                    else:
                        scrolled_window.set_shadow_type(Gtk.ShadowType.IN)

                        scrolled_window.add(self.tw[name])
                        container.add(scrolled_window)

                elif data["type"] in ("list string",):
                    self.generate_tree_view(name, data["description"], value)

                elif data["type"] in ("file",):
                    container = self.generate_widget_container(data["description"])

                    button_widget = Gtk.Button()
                    button_widget.set_hexpand(True)

                    try:
                        chooser = data["chooser"]
                    except KeyError:
                        chooser = None

                    self.tw[name] = FileChooserButton(button_widget, self, chooser)
                    self.settings.set_widget(self.tw[name], config.sections["plugins"][config_name][name])

                    container.add(button_widget)

                else:
                    log.add_debug("Unknown setting type '%s', data '%s'", (name, data))

            if Gtk.get_major_version() == 3:
                self.show_all()

        def on_add(self, widget, treeview):

            iterator = treeview.get_model().append([""])
            col = treeview.get_column(0)

            treeview.set_cursor(treeview.get_model().get_path(iterator), col, True)

        def on_remove(self, widget, treeview):
            selection = treeview.get_selection()
            iterator = selection.get_selected()[1]
            if iterator is not None:
                treeview.get_model().remove(iterator)

        def on_response(self, dialog, response_id):

            if response_id == Gtk.ResponseType.OK:
                for name in self.options:
                    value = self.settings.get_widget_data(self.tw[name])
                    if value is not None:
                        config.sections["plugins"][self.plugin.lower()][name] = value

                self.settings.frame.np.pluginhandler.plugin_settings(
                    self.plugin, self.settings.frame.np.pluginhandler.enabled_plugins[self.plugin])

            self.destroy()

    """ Initialize plugin list """

    def __init__(self, parent):

        self.p = parent
        BuildFrame.__init__(self, "plugin")

        self.options = {
            "plugins": {
                "enable": self.PluginsEnable
            }
        }

        self.plugins_model = Gtk.ListStore(bool, str, str)
        self.plugins = []
        self.pluginsiters = {}
        self.selected_plugin = None

        self.column_numbers = list(range(self.plugins_model.get_n_columns()))
        cols = initialise_columns(
            None, self.PluginTreeView,
            ["enabled", _("Enabled"), 0, "toggle", None],
            ["plugins", _("Plugins"), 380, "text", None]
        )

        cols["enabled"].set_sort_column_id(0)
        cols["plugins"].set_sort_column_id(1)

        renderers = cols["enabled"].get_cells()
        column_pos = 0

        for render in renderers:
            render.connect('toggled', self.cell_toggle_callback, self.PluginTreeView, column_pos)

        self.PluginTreeView.set_model(self.plugins_model)
        self.descr_textview = TextView(self.PluginDescription)

    def on_add_plugins(self, widget):

        try:
            if not os.path.isdir(config.plugin_dir):
                os.makedirs(config.plugin_dir)

            open_file_path(config.plugin_dir)

        except Exception as e:
            log.add("Failed to open folder containing user plugins: %s", e)

    def on_plugin_properties(self, widget):

        if self.selected_plugin is None:
            return

        plugin_info = self.frame.np.pluginhandler.get_plugin_info(self.selected_plugin)
        dialog = self.PluginPreferencesDialog(self, plugin_info.get("Name", self.selected_plugin))

        dialog.add_options(
            self.selected_plugin,
            self.frame.np.pluginhandler.get_plugin_settings(self.selected_plugin)
        )

        dialog.present_with_time(Gdk.CURRENT_TIME)

    def on_select_plugin(self, selection):

        model, iterator = selection.get_selected()
        if iterator is None:
            self.selected_plugin = None
            self.check_properties_button(self.selected_plugin)
            return

        self.selected_plugin = model.get_value(iterator, 2)
        info = self.frame.np.pluginhandler.get_plugin_info(self.selected_plugin)

        self.PluginVersion.set_markup("<b>%(version)s</b>" % {"version": info.get('Version', '-')})
        self.PluginName.set_markup("<b>%(name)s</b>" % {"name": info.get('Name', self.selected_plugin)})
        self.PluginAuthor.set_markup("<b>%(author)s</b>" % {"author": ", ".join(info.get('Authors', '-'))})

<<<<<<< HEAD
        self.PluginDescription.get_buffer().set_text("")
        append_line(self.PluginDescription,
                    "%(description)s" % {
                        "description": info.get('Description', _('No description provided')).replace(r'\n', "\n")
                    },
                    showstamp=False,
                    scroll=False)
=======
        self.descr_textview.clear()
        self.descr_textview.append_line("%(description)s" % {
            "description": info['Description'].replace(r'\n', "\n")},
            showstamp=False, scroll=False)
>>>>>>> 2a1cfee2

        self.check_properties_button(self.selected_plugin)

    def cell_toggle_callback(self, widget, index, treeview, pos):

        iterator = self.plugins_model.get_iter(index)
        plugin = self.plugins_model.get_value(iterator, 2)
        value = self.plugins_model.get_value(iterator, 0)
        self.plugins_model.set(iterator, pos, not value)

        if not value:
            if not self.frame.np.pluginhandler.enable_plugin(plugin):
                log.add(_('Could not enable plugin.'))
                return
        else:
            if not self.frame.np.pluginhandler.disable_plugin(plugin):
                log.add(_('Could not disable plugin.'))
                return

        self.check_properties_button(plugin)

    def check_properties_button(self, plugin):
        settings = self.frame.np.pluginhandler.get_plugin_settings(plugin)

        if settings is not None:
            self.PluginProperties.set_sensitive(True)
        else:
            self.PluginProperties.set_sensitive(False)

    def set_settings(self):

        self.p.set_widgets_data(self.options)
        self.on_plugins_enable(None)
        self.pluginsiters = {}
        self.plugins_model.clear()
        plugins = sorted(self.frame.np.pluginhandler.list_installed_plugins())

        for plugin in plugins:
            try:
                info = self.frame.np.pluginhandler.get_plugin_info(plugin)
            except IOError:
                continue
            enabled = (plugin in config.sections["plugins"]["enabled"])
            self.pluginsiters[filter] = self.plugins_model.insert_with_valuesv(
                -1, self.column_numbers, [enabled, info.get('Name', plugin), plugin]
            )

        return {}

    def get_enabled_plugins(self):

        enabled_plugins = []

        for plugin in self.plugins_model:
            enabled = self.plugins_model.get_value(plugin.iter, 0)

            if enabled:
                plugin_name = self.plugins_model.get_value(plugin.iter, 2)
                enabled_plugins.append(plugin_name)

        return enabled_plugins

    def on_plugins_enable(self, *args):

        active = self.PluginsEnable.get_active()

        for widget in (self.PluginTreeView, self.PluginInfo):
            widget.set_sensitive(active)

        if active:
            # Enable all selected plugins
            for plugin in self.get_enabled_plugins():
                self.frame.np.pluginhandler.enable_plugin(plugin)

            return

        # Disable all plugins
        for plugin in self.frame.np.pluginhandler.enabled_plugins.copy():
            self.frame.np.pluginhandler.disable_plugin(plugin)

    def get_settings(self):

        return {
            "plugins": {
                "enable": self.PluginsEnable.get_active(),
                "enabled": self.get_enabled_plugins()
            }
        }


class Settings:

    def __init__(self, frame):

        self.frame = frame

        # Build the window
        load_ui_elements(self, os.path.join(self.frame.gui_dir, "ui", "settings", "settingswindow.ui"))

        self.dialog = dialog = generic_dialog(
            parent=frame.MainWindow,
            content_box=self.Main,
            quit_callback=self.on_delete,
            title=_("Preferences"),
            width=960,
            height=650
        )

        dialog.add_buttons(
            _("Cancel"), Gtk.ResponseType.CANCEL,
            _("Export"), Gtk.ResponseType.HELP,
            _("Apply"), Gtk.ResponseType.APPLY,
            _("OK"), Gtk.ResponseType.OK
        )

        dialog.set_default_response(Gtk.ResponseType.OK)
        dialog.connect("response", self.on_response)
        dialog.get_style_context().add_class("preferences")

        if Gtk.get_major_version() == 3:
            self.Main.child_set_property(self.SettingsList, "shrink", False)
            self.Main.child_set_property(self.ScrolledWindow, "shrink", False)
        else:
            self.Main.set_shrink_start_child(False)
            self.Main.set_shrink_end_child(False)

        # Signal sent and catch by frame.py on update
        GObject.signal_new("settings-updated", Gtk.Window, GObject.SignalFlags.RUN_LAST,
                           GObject.TYPE_NONE, (GObject.TYPE_STRING,))
        dialog.connect("settings-updated", self.frame.on_settings_updated)

        # Treeview of the settings
        self.tree = {}
        self.pages = {}

        # Model of the treeview
        model = Gtk.TreeStore(str, str)
        self.SettingsTreeview.set_model(model)

        self.tree["General"] = row = model.append(None, [_("General"), "General"])
        self.tree["Network"] = model.append(row, [_("Network"), "Network"])
        self.tree["UserInfo"] = model.append(row, [_("User Info"), "UserInfo"])
        self.tree["UserInterface"] = model.append(row, [_("User Interface"), "UserInterface"])
        self.tree["Searches"] = model.append(row, [_("Searches"), "Searches"])
        self.tree["Notifications"] = model.append(row, [_("Notifications"), "Notifications"])
        self.tree["Plugins"] = model.append(row, [_("Plugins"), "Plugins"])
        self.tree["Logging"] = model.append(row, [_("Logging"), "Logging"])

        self.tree["Transfers"] = row = model.append(None, [_("Transfers"), "Transfers"])
        self.tree["Shares"] = model.append(row, [_("Shares"), "Shares"])
        self.tree["Downloads"] = model.append(row, [_("Downloads"), "Downloads"])
        self.tree["Uploads"] = model.append(row, [_("Uploads"), "Uploads"])
        self.tree["BanList"] = model.append(row, [_("Ban List"), "BanList"])
        self.tree["Events"] = model.append(row, [_("Events"), "Events"])
        self.tree["GeoBlock"] = model.append(row, [_("Geo Block"), "GeoBlock"])

        self.tree["Chat"] = row = model.append(None, [_("Chat"), "Chat"])
        self.tree["NowPlaying"] = model.append(row, [_("Now Playing"), "NowPlaying"])
        self.tree["AwayMode"] = model.append(row, [_("Away Mode"), "AwayMode"])
        self.tree["IgnoreList"] = model.append(row, [_("Ignore List"), "IgnoreList"])
        self.tree["CensorList"] = model.append(row, [_("Censor List"), "CensorList"])
        self.tree["AutoReplaceList"] = model.append(row, [_("Auto-Replace List"), "AutoReplaceList"])
        self.tree["UrlCatching"] = model.append(row, [_("URL Catching"), "UrlCatching"])
        self.tree["Completion"] = model.append(row, [_("Completion"), "Completion"])
        self.tree["TextToSpeech"] = model.append(row, [_("Text-to-Speech"), "TextToSpeech"])

        initialise_columns(
            None, self.SettingsTreeview,
            ["categories", _("Categories"), -1, "text", None]
        )

        # Set the cursor to the second element of the TreeViewColumn.
        self.SettingsTreeview.expand_all()
        self.SettingsTreeview.set_cursor((0, 0))

        self.update_visuals()

    def update_visuals(self, scope=None):

        if not scope:
            for page in self.pages.values():
                self.update_visuals(page)

            scope = self

        for widget in list(scope.__dict__.values()):
            update_widget_visuals(widget)

    def set_active_page(self, page):

        model = self.SettingsTreeview.get_model()
        selection = self.SettingsTreeview.get_selection()
        selection.unselect_all()
        path = model.get_path(self.tree[page])

        self.SettingsTreeview.expand_to_path(path)

        if path is not None:
            selection.select_path(path)

        self.on_switch_page(selection)

    def set_combobox_value(self, combobox, option):

        # Attempt to match the value with an existing item
        iterator = combobox.get_model().get_iter_first()

        while iterator is not None:
            word = combobox.get_model().get_value(iterator, 0)

            if word.lower() == option or word == option:
                combobox.set_active_iter(iterator)
                break

            iterator = combobox.get_model().iter_next(iterator)

        # Custom value provided
        if combobox.get_has_entry():
            if Gtk.get_major_version() == 4:
                entry = combobox.get_child()
            else:
                entry = combobox.get_children()[0]

            entry.set_text(option)

    def set_widgets_data(self, options):

        for section, keys in options.items():
            if section not in config.sections:
                continue

            for key in keys:
                widget = options[section][key]

                if widget is None:
                    continue

                if config.sections[section][key] is None:
                    self.clear_widget(widget)
                else:
                    self.set_widget(widget, config.sections[section][key])

    def get_widget_data(self, widget):

        if isinstance(widget, Gtk.SpinButton):
            if widget.get_digits() > 0:
                return widget.get_value()

            return widget.get_value_as_int()

        elif isinstance(widget, Gtk.Entry):
            return widget.get_text()

        elif isinstance(widget, Gtk.TextView):
            buffer = widget.get_buffer()
            start, end = buffer.get_bounds()

            return widget.get_buffer().get_text(start, end, True)

        elif isinstance(widget, Gtk.CheckButton):
            try:
                # Radio button
                for radio in widget.group_radios:
                    if radio.get_active():
                        return widget.group_radios.index(radio)

                return 0

            except (AttributeError, TypeError):
                # Regular check button
                return widget.get_active()

        elif isinstance(widget, Gtk.ComboBox):
            return widget.get_model().get(widget.get_active_iter(), 0)[0]

        elif isinstance(widget, Gtk.FontButton):
            widget.get_font()

        elif isinstance(widget, Gtk.TreeView) and widget.get_model().get_n_columns() == 1:
            wlist = []
            iterator = widget.get_model().get_iter_first()

            while iterator:
                word = widget.get_model().get_value(iterator, 0)

                if word is not None:
                    wlist.append(word)

                iterator = widget.get_model().iter_next(iterator)

            return wlist

        elif isinstance(widget, FileChooserButton):
            return widget.get_path()

    def clear_widget(self, widget):

        if isinstance(widget, Gtk.SpinButton):
            widget.set_value(0)

        elif isinstance(widget, Gtk.Entry):
            widget.set_text("")

        elif isinstance(widget, Gtk.TextView):
            widget.get_buffer().set_text("")

        elif isinstance(widget, Gtk.CheckButton):
            widget.set_active(0)

        elif isinstance(widget, Gtk.ComboBox):
            self.set_combobox_item(widget, "")

        elif isinstance(widget, Gtk.FontButton):
            widget.set_font("")

    def set_widget(self, widget, value):

        if isinstance(widget, Gtk.SpinButton):
            try:
                widget.set_value(value)

            except TypeError:
                # Not a numerical value
                pass

        elif isinstance(widget, Gtk.Entry):
            if isinstance(value, (str, int)):
                widget.set_text(value)

        elif isinstance(widget, Gtk.TextView):
            if isinstance(value, (str, int)):
                widget.get_buffer().set_text(value)

        elif isinstance(widget, Gtk.CheckButton):
            try:
                # Radio button
                if isinstance(value, int) and value < len(widget.group_radios):
                    widget.group_radios[value].set_active(True)

            except (AttributeError, TypeError):
                # Regular check button
                widget.set_active(value)

        elif isinstance(widget, Gtk.ComboBox):
            if isinstance(value, str):
                self.set_combobox_value(widget, value)

            elif isinstance(value, int):
                widget.set_active(value)

            # If an invalid value was provided, select first item
            if not widget.get_has_entry() and widget.get_active() < 0:
                widget.set_active(0)

        elif isinstance(widget, Gtk.FontButton):
            widget.set_font(value)

        elif isinstance(widget, Gtk.TreeView) and isinstance(value, list) and widget.get_model().get_n_columns() == 1:
            model = widget.get_model()
            column_numbers = list(range(model.get_n_columns()))

            for item in value:
                model.insert_with_valuesv(-1, column_numbers, [str(item)])

        elif isinstance(widget, FileChooserButton):
            widget.set_path(value)

    def set_settings(self):

        for page in self.pages.values():
            page.set_settings()

    def get_settings(self):

        config = {
            "server": {},
            "transfers": {},
            "userinfo": {},
            "logging": {},
            "searches": {},
            "privatechat": {},
            "ui": {},
            "urls": {},
            "players": {},
            "words": {},
            "notifications": {},
            "plugins": {}
        }

        for page in self.pages.values():
            sub = page.get_settings()
            for key, data in sub.items():
                config[key].update(data)

        try:
            need_portmap = self.pages["Network"].needportmap

        except KeyError:
            need_portmap = False

        try:
            need_rescan = self.pages["Shares"].needrescan

        except KeyError:
            need_rescan = False

        if not need_rescan:
            try:
                need_rescan = self.pages["Downloads"].needrescan

            except KeyError:
                need_rescan = False

        try:
            need_colors = self.pages["UserInterface"].needcolors

        except KeyError:
            need_colors = False

        try:
            need_completion = self.pages["Completion"].needcompletion

        except KeyError:
            need_completion = False

        try:
            need_ip_block = self.pages["BanList"].need_ip_block

        except KeyError:
            need_ip_block = False

        return need_portmap, need_rescan, need_colors, need_completion, need_ip_block, config

    def on_switch_page(self, selection):

        child = self.viewport1.get_child()

        if child:
            if Gtk.get_major_version() == 4:
                self.viewport1.set_child(None)
            else:
                self.viewport1.remove(child)

        model, iterator = selection.get_selected()

        if iterator is None:
            return

        page_id = model.get_value(iterator, 1)

        if page_id not in self.pages:
            if not hasattr(sys.modules[__name__], page_id + "Frame"):
                return

            self.pages[page_id] = page = getattr(sys.modules[__name__], page_id + "Frame")(self)
            page.set_settings()

            for obj in page.__dict__.values():
                if isinstance(obj, Gtk.CheckButton):
                    if Gtk.get_major_version() == 4:
                        obj.get_last_child().set_wrap(True)
                    else:
                        obj.get_children()[-1].set_line_wrap(True)

            page.Main.set_margin_start(18)
            page.Main.set_margin_end(18)
            page.Main.set_margin_top(14)
            page.Main.set_margin_bottom(18)

            self.update_visuals(page)

        if Gtk.get_major_version() == 4:
            self.viewport1.set_child(self.pages[page_id].Main)
        else:
            self.viewport1.add(self.pages[page_id].Main)

    def on_backup_config_response(self, selected, data):

        error, message = config.write_config_backup(selected)

        if error:
            log.add(_("Error backing up config: %s"), message)
        else:
            log.add(_("Config backed up to: %s"), message)

    def on_backup_config(self, *args):

        save_file(
            parent=self.frame.MainWindow,
            callback=self.on_backup_config_response,
            initialdir=os.path.dirname(config.filename),
            initialfile="config backup %s.tar.bz2" % (time.strftime("%Y-%m-%d %H_%M_%S")),
            title=_("Pick a File Name for Config Backup")
        )

    def on_response(self, dialog, response_id):

        if response_id == Gtk.ResponseType.OK:
            self.on_delete()
            self.dialog.emit("settings-updated", "ok")

        elif response_id == Gtk.ResponseType.APPLY:
            self.dialog.emit("settings-updated", "apply")

        elif response_id == Gtk.ResponseType.HELP:
            self.on_backup_config()

        else:
            self.on_delete()

    def on_delete(self, *args):
        dialog_hide(self.dialog)
        return True

    def show(self, *args):
        self.dialog.present_with_time(Gdk.CURRENT_TIME)<|MERGE_RESOLUTION|>--- conflicted
+++ resolved
@@ -3006,20 +3006,10 @@
         self.PluginName.set_markup("<b>%(name)s</b>" % {"name": info.get('Name', self.selected_plugin)})
         self.PluginAuthor.set_markup("<b>%(author)s</b>" % {"author": ", ".join(info.get('Authors', '-'))})
 
-<<<<<<< HEAD
-        self.PluginDescription.get_buffer().set_text("")
-        append_line(self.PluginDescription,
-                    "%(description)s" % {
-                        "description": info.get('Description', _('No description provided')).replace(r'\n', "\n")
-                    },
-                    showstamp=False,
-                    scroll=False)
-=======
         self.descr_textview.clear()
         self.descr_textview.append_line("%(description)s" % {
-            "description": info['Description'].replace(r'\n', "\n")},
+            "description": info.get('Description', _('No description provided')).replace(r'\n', "\n")},
             showstamp=False, scroll=False)
->>>>>>> 2a1cfee2
 
         self.check_properties_button(self.selected_plugin)
 
