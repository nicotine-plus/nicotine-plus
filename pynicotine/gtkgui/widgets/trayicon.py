--- conflicted
+++ resolved
@@ -471,14 +471,4 @@
 
         with self.alt_speed_item.handler_block(self.alt_speed_handler):
             # Temporarily disable handler, we only want to change the visual checkbox appearance
-<<<<<<< HEAD
-            self.alt_speed_item.set_active(enable)
-
-    def show_window(self):
-        self.frame.MainWindow.present_with_time(Gdk.CURRENT_TIME)
-
-        if Gtk.get_major_version() == 3:
-            self.frame.MainWindow.deiconify()
-=======
-            self.alt_speed_item.set_active(enable)
->>>>>>> d2263e91
+            self.alt_speed_item.set_active(enable)