--- conflicted
+++ resolved
@@ -598,19 +598,11 @@
         if is_buddy_only == self.shares_list_view.get_row_value(iterator, "buddy_only"):
             return
 
-        self.shares_list_view.set_row_value(iterator, 2, is_buddy_only)
-
-<<<<<<< HEAD
-        group_name = "buddy" if is_buddy_only else "public"
-        virtual_name = self.shares_list_view.get_row_value(iterator, 0)
-        folder_path = self.shares_list_view.get_row_value(iterator, 1)
-=======
+        self.shares_list_view.set_row_value(iterator, "buddy_only", is_buddy_only)
+
         virtual_name = self.shares_list_view.get_row_value(iterator, "virtual_name")
         folder_path = self.shares_list_view.get_row_value(iterator, "folder")
-        mapping = (virtual_name, folder_path)
-
-        self.shares_list_view.set_row_value(iterator, "buddy_only", is_buddy_only)
->>>>>>> 3ea3b9bd
+        group_name = "buddy" if is_buddy_only else "public"
 
         new_mapping = core.shares.new_folder_mapping(
             group_name, virtual_name, folder_path,
@@ -649,24 +641,11 @@
 
     def on_edit_shared_folder_response(self, dialog, _response_id, iterator):
 
+        new_virtual_name = dialog.get_entry_value()
         is_buddy_only = dialog.get_option_value()
+
+        folder_path = self.shares_list_view.get_row_value(iterator, "folder")
         group_name = "buddy" if is_buddy_only else "public"
-
-<<<<<<< HEAD
-        new_virtual_name = dialog.get_entry_value()
-        folder_path = self.shares_list_view.get_row_value(iterator, 1)
-=======
-        if not virtual_name:
-            return
-
-        self.rescan_required = True
-
-        virtual_name = core.shares.get_normalized_virtual_name(
-            virtual_name, shared_folders=(self.shared_folders + self.buddy_shared_folders)
-        )
-        old_virtual_name = self.shares_list_view.get_row_value(iterator, "virtual_name")
-        folder_path = self.shares_list_view.get_row_value(iterator, "folder")
->>>>>>> 3ea3b9bd
 
         new_mapping = core.shares.new_folder_mapping(
             group_name, new_virtual_name, folder_path,
@@ -676,15 +655,10 @@
         if not new_mapping:
             return
 
-        self.shares_list_view.set_row_value(iterator, 0, new_mapping[0])
-        self.shares_list_view.set_row_value(iterator, 2, is_buddy_only)
-
-<<<<<<< HEAD
+        self.shares_list_view.set_row_value(iterator, "virtual_name", new_mapping[0])
+        self.shares_list_view.set_row_value(iterator, "buddy_only", is_buddy_only)
+
         self.rescan_required = True
-=======
-        self.shares_list_view.set_row_value(iterator, "virtual_name", virtual_name)
-        self._set_shared_folder_buddy_only(iterator, is_buddy_only)
->>>>>>> 3ea3b9bd
 
     def on_edit_shared_folder(self, *_args):
 
