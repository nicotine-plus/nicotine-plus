# COPYRIGHT (C) 2020-2025 Nicotine+ Contributors
#
# GNU GENERAL PUBLIC LICENSE
#    Version 3, 29 June 2007
#
# This program is free software: you can redistribute it and/or modify
# it under the terms of the GNU General Public License as published by
# the Free Software Foundation, either version 3 of the License, or
# (at your option) any later version.
#
# This program is distributed in the hope that it will be useful,
# but WITHOUT ANY WARRANTY; without even the implied warranty of
# MERCHANTABILITY or FITNESS FOR A PARTICULAR PURPOSE.  See the
# GNU General Public License for more details.
#
# You should have received a copy of the GNU General Public License
# along with this program.  If not, see <http://www.gnu.org/licenses/>.

from gi.repository import Gtk

from pynicotine.core import core
from pynicotine.gtkgui.widgets import ui
from pynicotine.gtkgui.widgets.popover import Popover
from pynicotine.gtkgui.widgets.textview import TextView


class RoomWall(Popover):

    def __init__(self, window):

        (
            self.container,
            self.message_entry,
            self.message_view_container,
        ) = ui.load(scope=self, path="popovers/roomwall.ui")

        super().__init__(
            window=window,
            content_box=self.container,
            show_callback=self._on_show,
            width=650,
            height=500
        )

        self.room = None
        self.message_view = TextView(self.message_view_container, editable=False, vertical_margin=4,
                                     pixels_above_lines=3, pixels_below_lines=3)

    def destroy(self):
        self.message_view.destroy()
        super().destroy()

    def _update_message_list(self, tickers):

        self.message_view.clear()

        for username, message in list(tickers.items()):
            self.message_view.add_line(f"> [{username}] {message}", prepend=True)

        self.message_view.place_cursor_at_line(0)

    def on_set_room_wall_message(self, *_args):

        entry_text = self.message_entry.get_text()
        login_username = core.users.login_username
        tickers = core.chatrooms.joined_rooms[self.room].tickers
        old_ticker = tickers.get(login_username, "")

        if entry_text == old_ticker:
            self.message_entry.select_region(0, -1)
            return

        tickers.pop(core.users.login_username, None)
        self._update_message_list(tickers)

        if entry_text:
            self.message_view.add_line(f"> [{login_username}] {entry_text}", prepend=True)

        core.chatrooms.request_update_ticker(self.room, entry_text)

    def on_icon_pressed(self, _entry, icon_pos, *_args):

        if icon_pos == Gtk.EntryIconPosition.SECONDARY:
            # Clear message
            self.message_entry.set_text("")

        self.on_set_room_wall_message()

    def _on_show(self, *_args):

<<<<<<< HEAD
        login_username = core.users.login_username
        tickers = core.chatrooms.joined_rooms[self.room].tickers

        self._update_message_list(tickers)

        self.message_entry.set_text(tickers.get(login_username, ""))
        self.message_entry.select_region(0, -1)

=======
        self.message_view.clear()
        self._update_message_list()

        tickers = core.chatrooms.joined_rooms[self.room].tickers
        login_username = core.users.login_username
        message = tickers.get(login_username, "")

        self.message_entry.set_text(message)
        self.message_entry.select_region(0, -1)

>>>>>>> 0ec9d5d8
        if not tickers:
            # Focus message entry instead of list when no tickers are present
            self.message_entry.grab_focus()<|MERGE_RESOLUTION|>--- conflicted
+++ resolved
@@ -1,4 +1,4 @@
-# COPYRIGHT (C) 2020-2025 Nicotine+ Contributors
+# COPYRIGHT (C) 2020-2024 Nicotine+ Contributors
 #
 # GNU GENERAL PUBLIC LICENSE
 #    Version 3, 29 June 2007
@@ -70,7 +70,7 @@
             self.message_entry.select_region(0, -1)
             return
 
-        tickers.pop(core.users.login_username, None)
+        tickers.pop(login_username, None)
         self._update_message_list(tickers)
 
         if entry_text:
@@ -88,7 +88,6 @@
 
     def _on_show(self, *_args):
 
-<<<<<<< HEAD
         login_username = core.users.login_username
         tickers = core.chatrooms.joined_rooms[self.room].tickers
 
@@ -97,18 +96,6 @@
         self.message_entry.set_text(tickers.get(login_username, ""))
         self.message_entry.select_region(0, -1)
 
-=======
-        self.message_view.clear()
-        self._update_message_list()
-
-        tickers = core.chatrooms.joined_rooms[self.room].tickers
-        login_username = core.users.login_username
-        message = tickers.get(login_username, "")
-
-        self.message_entry.set_text(message)
-        self.message_entry.select_region(0, -1)
-
->>>>>>> 0ec9d5d8
         if not tickers:
             # Focus message entry instead of list when no tickers are present
             self.message_entry.grab_focus()