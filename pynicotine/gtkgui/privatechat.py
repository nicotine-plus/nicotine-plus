--- conflicted
+++ resolved
@@ -319,20 +319,10 @@
 
     def read_private_log(self):
 
-<<<<<<< HEAD
         num_lines = config.sections["logging"]["readprivatelines"]
         path = os.path.join(config.sections["logging"]["privatelogsdir"], f"{clean_file(self.user)}.log")
 
         return log.read_chat_lines(path, num_lines)
-=======
-        numlines = config.sections["logging"]["readprivatelines"]
-        filename = f"{clean_file(self.user)}.log"
-        path = os.path.join(config.sections["logging"]["privatelogsdir"], filename)
-
-        self.chat_view.append_log_lines(
-            path, numlines, timestamp_format=config.sections["logging"]["private_timestamp"]
-        )
->>>>>>> 36a11129
 
     def server_disconnect(self):
         self.offline_message = False
