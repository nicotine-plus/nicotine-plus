# COPYRIGHT (C) 2020-2021 Nicotine+ Team
# COPYRIGHT (C) 2016-2017 Michael Labouebe <gfarmerfr@free.fr>
# COPYRIGHT (C) 2016-2018 Mutnick <mutnick@techie.com>
# COPYRIGHT (C) 2008-2011 Quinox <quinox@users.sf.net>
# COPYRIGHT (C) 2006-2009 Daelstorm <daelstorm@gmail.com>
# COPYRIGHT (C) 2009 Hedonist <ak@sensi.org>
# COPYRIGHT (C) 2003-2004 Hyriand <hyriand@thegraveyard.org>
#
# GNU GENERAL PUBLIC LICENSE
#    Version 3, 29 June 2007
#
# This program is free software: you can redistribute it and/or modify
# it under the terms of the GNU General Public License as published by
# the Free Software Foundation, either version 3 of the License, or
# (at your option) any later version.
#
# This program is distributed in the hope that it will be useful,
# but WITHOUT ANY WARRANTY; without even the implied warranty of
# MERCHANTABILITY or FITNESS FOR A PARTICULAR PURPOSE.  See the
# GNU General Public License for more details.
#
# You should have received a copy of the GNU General Public License
# along with this program.  If not, see <http://www.gnu.org/licenses/>.

import os
import sys
import threading
import time

import gi
from gi.repository import Gdk
from gi.repository import Gio
from gi.repository import GLib
from gi.repository import Gtk

from pynicotine import slskproto
from pynicotine.config import config
from pynicotine.gtkgui.chatrooms import ChatRooms
from pynicotine.gtkgui.downloads import Downloads
from pynicotine.gtkgui.fastconfigure import FastConfigureAssistant
from pynicotine.gtkgui.interests import Interests
from pynicotine.gtkgui.notifications import Notifications
from pynicotine.gtkgui.privatechat import PrivateChats
from pynicotine.gtkgui.search import Searches
from pynicotine.gtkgui.settingswindow import Settings
from pynicotine.gtkgui.statistics import Statistics
from pynicotine.gtkgui.uploads import Uploads
from pynicotine.gtkgui.userbrowse import UserBrowses
from pynicotine.gtkgui.userinfo import UserInfos
from pynicotine.gtkgui.userlist import UserList
from pynicotine.gtkgui.utils import copy_text
from pynicotine.gtkgui.widgets.filechooser import choose_file
from pynicotine.gtkgui.widgets.iconnotebook import IconNotebook
from pynicotine.gtkgui.widgets.iconnotebook import ImageLabel
from pynicotine.gtkgui.widgets.dialogs import dialog_hide
from pynicotine.gtkgui.widgets.dialogs import message_dialog
from pynicotine.gtkgui.widgets.dialogs import option_dialog
from pynicotine.gtkgui.widgets.dialogs import set_dialog_properties
from pynicotine.gtkgui.widgets.popupmenu import PopupMenu
from pynicotine.gtkgui.widgets.textentry import TextSearchBar
from pynicotine.gtkgui.widgets.textview import TextView
from pynicotine.gtkgui.widgets.theme import get_icon
from pynicotine.gtkgui.widgets.theme import load_icons
from pynicotine.gtkgui.widgets.theme import set_dark_mode
from pynicotine.gtkgui.widgets.theme import set_global_font
from pynicotine.gtkgui.widgets.theme import set_global_style
from pynicotine.gtkgui.widgets.theme import set_use_header_bar
from pynicotine.gtkgui.widgets.theme import update_widget_visuals
from pynicotine.gtkgui.widgets.trayicon import TrayIcon
from pynicotine.gtkgui.widgets.ui import UserInterface
from pynicotine.logfacility import log
from pynicotine.utils import get_latest_version
from pynicotine.utils import human_speed
from pynicotine.utils import make_version
from pynicotine.utils import open_file_path
from pynicotine.utils import open_log
from pynicotine.utils import open_uri


class NicotineFrame(UserInterface):

    def __init__(self, application, network_processor, use_trayicon, start_hidden, bindip, port, ci_mode):

        if not ci_mode:
            # Show errors in the GUI from here on
            sys.excepthook = self.on_critical_error
            threading.excepthook = self.on_critical_error_threading  # Python >= 3.8 only

        self.application = application
        self.np = network_processor
        self.ci_mode = ci_mode
        self.current_page_id = ""
        self.hamburger_menu = None
        self.checking_update = False
        self.autoaway = False
        self.awaytimerid = None
        self.bindip = bindip
        self.port = port

        # Initialize these windows/dialogs later when necessary
        self.fastconfigure = None
        self.settingswindow = None
        self.spell_checker = None

        """ Load UI """

        super().__init__("ui/mainwindow.ui")

        """ Logging """

        self.log_textview = TextView(self.LogWindow)
        TextSearchBar(self.LogWindow, self.LogSearchBar, self.LogSearchEntry)

        self.create_log_context_menu()

        if Gtk.get_major_version() == 4:
            self.MainPaned.set_resize_start_child(True)
            self.NotebooksPane.set_resize_start_child(True)
            self.NotebooksPane.set_shrink_start_child(False)
            self.NotebooksPane.set_resize_end_child(False)
            self.NotebooksPane.set_shrink_end_child(False)
        else:
            self.MainPaned.child_set_property(self.NotebooksPane, "resize", True)
            self.NotebooksPane.child_set_property(self.MainNotebook, "resize", True)
            self.NotebooksPane.child_set_property(self.MainNotebook, "shrink", False)
            self.NotebooksPane.child_set_property(self.DebugLog, "resize", False)
            self.NotebooksPane.child_set_property(self.DebugLog, "shrink", False)

        log.add_listener(self.log_callback)

        """ Configuration """

        try:
            corruptfile = None
            config.load_config()

        except Exception:
            corruptfile = ".".join([config.filename, time.strftime("%Y-%m-%d_%H_%M_%S"), "corrupt"])

            import shutil
            shutil.move(config.filename, corruptfile)

            config.load_config()

        config.gtk_version = "%s.%s.%s" % (Gtk.get_major_version(), Gtk.get_minor_version(), Gtk.get_micro_version())
        log.add("Loading GTK %s", config.gtk_version)

        """ Icons """

        load_icons()

        """ Tray Icon/Notifications """

        # Commonly accessed strings
        self.tray_download_template = _("Downloads: %(speed)s")
        self.tray_upload_template = _("Uploads: %(speed)s")

        self.tray_icon = TrayIcon(self)
        self.tray_icon.load(use_trayicon)

        self.notifications = Notifications(self)
        self.statistics = Statistics(self)

        """ Notebook Tabs """

        # Initialize main notebook
        self.initialize_main_tabs()

        # Initialize other notebooks
        self.interests = Interests(self)
        self.chatrooms = ChatRooms(self)
        self.search = Searches(self)
        self.downloads = Downloads(self)
        self.uploads = Uploads(self)
        self.userlist = UserList(self)
        self.privatechat = self.private = PrivateChats(self)
        self.userinfo = UserInfos(self)
        self.userbrowse = UserBrowses(self)

        """ Actions and Menu """

        self.set_up_actions()
        self.set_up_menu()

        """ Tab Visibility/Order """

        self.set_tab_positions()
        self.set_main_tabs_order()
        self.set_main_tabs_visibility()
        self.set_last_session_tab()

        """ Tab Signals """

        self.MainNotebook.connect("page-reordered", self.on_page_reordered)

        """ Apply UI Customizations """

        set_global_style()
        self.update_visuals()

        """ Window Properties """

        self.application.add_window(self.MainWindow)
        self.MainWindow.set_title(GLib.get_application_name())

        # Set up event controllers
        if Gtk.get_major_version() == 4:
            key_controller = Gtk.EventControllerKey()
            key_controller.set_propagation_phase(Gtk.PropagationPhase.CAPTURE)
            key_controller.connect("key-pressed", self.on_disable_auto_away)

            motion_controller = Gtk.EventControllerMotion()
            motion_controller.connect("motion", self.on_disable_auto_away)

            self.MainWindow.add_controller(key_controller)
            self.MainWindow.add_controller(motion_controller)

            self.MainWindow.connect("close-request", self.on_close_request)

        else:
            self.MainWindow.connect("key-press-event", self.on_disable_auto_away)
            self.MainWindow.connect("motion-notify-event", self.on_disable_auto_away)

            self.MainWindow.connect("delete-event", self.on_close_request)

        width = config.sections["ui"]["width"]
        height = config.sections["ui"]["height"]

        if Gtk.get_major_version() == 4:
            self.MainWindow.set_default_size(width, height)
        else:
            self.MainWindow.resize(width, height)

        if Gtk.get_major_version() == 3:
            xpos = config.sections["ui"]["xposition"]
            ypos = config.sections["ui"]["yposition"]

            # According to the pygtk doc this will be ignored my many window managers
            # since the move takes place before we do a show()
            if min(xpos, ypos) < 0:
                self.MainWindow.set_position(Gtk.WindowPosition.CENTER)
            else:
                self.MainWindow.move(xpos, ypos)

        if config.sections["ui"]["maximized"]:
            self.MainWindow.maximize()

        main_icon = get_icon("n")

        if main_icon and Gtk.get_major_version() == 3:
            self.MainWindow.set_default_icon(main_icon)
        else:
            self.MainWindow.set_default_icon_name(GLib.get_prgname())

        """ Show Window """

        # Check command line option and config option
        if not start_hidden and not config.sections["ui"]["startup_hidden"]:
            self.MainWindow.present_with_time(Gdk.CURRENT_TIME)

        if corruptfile:
            short_message = _("Your config file is corrupt")
            long_message = _("We're sorry, but it seems your configuration file is corrupt. Please reconfigure "
                             "Nicotine+.\n\nWe renamed your old configuration file to\n%(corrupt)s\nIf you open "
                             "this file with a text editor you might be able to rescue some of your settings.") % {
                                 'corrupt': corruptfile}

            message_dialog(
                parent=self.MainWindow,
                title=short_message,
                message=long_message
            )

        """ Connect """

        # Disable a few elements until we're logged in (search field, download buttons etc.)
        self.set_widget_online_status(False)

        connect_ready = network_processor.start(self, self.network_callback)

        if not connect_ready:
            self.connect_action.set_enabled(False)

            # Set up fast configure dialog
            self.on_fast_configure()

        elif config.sections["server"]["auto_connect_startup"]:
            self.np.connect()

        self.update_bandwidth()
        self.update_completions()

    """ Window State """

    def on_window_active_changed(self, window, param):

        if not window.get_property(param.name):
            return

        self.chatrooms.clear_notifications()
        self.privatechat.clear_notifications()

        if Gtk.get_major_version() == 3 and window.get_urgency_hint():
            window.set_urgency_hint(False)

    def on_window_visible_changed(self, window, param):
        self.tray_icon.update_show_hide_label()

    def save_window_state(self):

        if Gtk.get_major_version() == 4:
            width, height = self.MainWindow.get_default_size()
        else:
            width, height = self.MainWindow.get_size()
            xpos, ypos = self.MainWindow.get_position()

            config.sections["ui"]["xposition"] = xpos
            config.sections["ui"]["yposition"] = ypos

        config.sections["ui"]["height"] = height
        config.sections["ui"]["width"] = width

        config.sections["ui"]["maximized"] = self.MainWindow.is_maximized()
        config.sections["ui"]["last_tab_id"] = self.current_page_id

        for page in (self.userbrowse, self.userlist, self.chatrooms, self.downloads, self.uploads, self.search):
            page.save_columns()

    """ Init UI """

    def init_spell_checker(self):

        try:
            gi.require_version('Gspell', '1')
            from gi.repository import Gspell
            self.spell_checker = Gspell.Checker.new()

        except (ImportError, ValueError):
            self.spell_checker = False

    def update_visuals(self):
        for widget in list(self.__dict__.values()):
            update_widget_visuals(widget)

    """ Connection """

    def network_callback(self, msgs):
        GLib.idle_add(self.np.network_event, msgs)

    def server_login(self):

        if not self.np.away:
            self.set_user_status(_("Online"))

            autoaway = config.sections["server"]["autoaway"]

            if autoaway > 0:
                self.awaytimerid = GLib.timeout_add(1000 * 60 * autoaway, self.on_auto_away)
            else:
                self.awaytimerid = None
        else:
            self.set_user_status(_("Away"))

        self.set_widget_online_status(True)
        self.tray_icon.set_away(self.np.away)

    def server_disconnect(self):

        if self.awaytimerid is not None:
            self.remove_away_timer(self.awaytimerid)
            self.awaytimerid = None

        if self.autoaway:
            self.autoaway = self.np.away = False

        self.set_widget_online_status(False)
        self.tray_icon.set_connected(False)

        self.set_user_status(_("Offline"))

        # Reset transfer stats (speed, total files/users)
        self.update_bandwidth()

    def invalid_password_response(self, dialog, response_id, data):

        if response_id == Gtk.ResponseType.REJECT:
            self.on_settings(page='Network')

        dialog.destroy()

    def invalid_password(self):

        title = _("Invalid Password")
        msg = _("User %s already exists, and the password you entered is invalid. Please choose another username "
                "if this is your first time logging in.") % config.sections["server"]["login"]

        option_dialog(
            parent=self.application.get_active_window(),
            title=title,
            message=msg,
            third=_("Change Login Details"),
            cancel=False,
            callback=self.invalid_password_response
        )

    def set_widget_online_status(self, status):

        self.connect_action.set_enabled(not status)
        self.disconnect_action.set_enabled(status)
        self.away_action.set_enabled(status)
        self.get_privileges_action.set_enabled(status)

        self.PrivateChatCombo.set_sensitive(status)

        self.UserBrowseCombo.set_sensitive(status)

        if self.current_page_id == self.userbrowse.page_id:
            GLib.idle_add(lambda: self.UserBrowseEntry.grab_focus() == -1)

        self.UserInfoCombo.set_sensitive(status)

        if self.current_page_id == self.userinfo.page_id:
            GLib.idle_add(lambda: self.UserInfoEntry.grab_focus() == -1)

        self.UserSearchCombo.set_sensitive(status)
        self.SearchCombo.set_sensitive(status)

        if self.current_page_id == self.search.page_id:
            GLib.idle_add(lambda: self.SearchEntry.grab_focus() == -1)

        self.interests.RecommendationsButton.set_sensitive(status)
        self.interests.SimilarUsersButton.set_sensitive(status)

        self.downloads.TransferButtons.set_sensitive(status)
        self.uploads.TransferButtons.set_sensitive(status)

        self.ChatroomsEntry.set_sensitive(status)
        self.RoomList.set_sensitive(status)

        self.tray_icon.set_server_actions_sensitive(status)

    """ Action Callbacks """

    # File

    def on_connect(self, *args):
        self.np.connect()

    def on_disconnect(self, *args):
        self.np.disconnect()

    def on_away(self, *args):

        self.np.away = not self.np.away
        config.sections["server"]["away"] = self.np.away
        self._apply_away_state()

    def _apply_away_state(self):

        if not self.np.away:
            self.set_user_status(_("Online"))
            self.on_disable_auto_away()
        else:
            self.set_user_status(_("Away"))

        self.tray_icon.set_away(self.np.away)

        self.np.request_set_status(self.np.away and 1 or 2)
        self.away_action.set_state(GLib.Variant.new_boolean(self.np.away))

    def on_get_privileges(self, *args):

        import urllib.parse

        login = urllib.parse.quote(config.sections["server"]["login"])
        open_uri(config.privileges_url % login)
        self.np.request_check_privileges()

    def on_fast_configure(self, *args, show=True):

        if self.fastconfigure is None:
            self.fastconfigure = FastConfigureAssistant(self)

        if self.settingswindow is not None and self.settingswindow.dialog.get_property("visible"):
            return

        if show:
            self.fastconfigure.show()

    def on_settings(self, *args, page=None):

        if self.settingswindow is None:
            self.settingswindow = Settings(self)

        if self.fastconfigure is not None and self.fastconfigure.FastConfigureDialog.get_property("visible"):
            return

        self.settingswindow.set_settings()

        if page:
            self.settingswindow.set_active_page(page)

        self.settingswindow.show()

    # View

    def on_prefer_dark_mode(self, action, *args):

        state = config.sections["ui"]["dark_mode"]
        set_dark_mode(not state)
        action.set_state(GLib.Variant.new_boolean(not state))

        config.sections["ui"]["dark_mode"] = not state

    def set_show_header_bar(self, show):

        if show:
            self.remove_toolbar()
            self.set_header_bar(self.current_page_id)

        else:
            self.remove_header_bar()
            self.set_toolbar(self.current_page_id)

        set_use_header_bar(show)

    def on_show_header_bar(self, action, *args):

        state = config.sections["ui"]["header_bar"]
        self.set_show_header_bar(not state)
        action.set_state(GLib.Variant.new_boolean(not state))

        config.sections["ui"]["header_bar"] = not state

    def set_show_log(self, show):

        if show:
            self.DebugLog.show()
            self.log_textview.scroll_bottom()
        else:
            self.DebugLog.hide()

    def on_show_log(self, action, *args):

        state = config.sections["logging"]["logcollapsed"]
        self.set_show_log(state)
        action.set_state(GLib.Variant.new_boolean(state))

        config.sections["logging"]["logcollapsed"] = not state

    def set_toggle_buddy_list(self, mode):

        page_id = self.userlist.page_id

        if self.userlist.Main in self.MainPaned.get_children():

            if mode == "always":
                return

            if Gtk.get_major_version() == 4:
                self.MainPaned.set_property("end-child", None)
            else:
                self.MainPaned.remove(self.userlist.Main)

        elif self.userlist.Main in self.ChatroomsPane.get_children():

            if mode == "chatrooms":
                return

            if Gtk.get_major_version() == 4:
                self.ChatroomsPane.set_property("end-child", None)
            else:
                self.ChatroomsPane.remove(self.userlist.Main)

        elif self.userlist.Main in self.userlistvbox.get_children():

            if mode == "tab":
                return

            self.userlistvbox.remove(self.userlist.Main)
            self.hide_tab(page_id)

        if mode == "always":

            if self.userlist.Main not in self.MainPaned.get_children():
                if Gtk.get_major_version() == 4:
                    self.MainPaned.set_end_child(self.userlist.Main)
                    self.MainPaned.set_resize_end_child(False)
                else:
                    self.MainPaned.pack2(self.userlist.Main, False, True)

            self.userlist.BuddiesToolbar.show()
            self.userlist.UserLabel.hide()
            self.userlist.Main.show()
            return

        if mode == "chatrooms":

            if self.userlist.Main not in self.ChatroomsPane.get_children():
                if Gtk.get_major_version() == 4:
                    self.ChatroomsPane.set_end_child(self.userlist.Main)
                    self.ChatroomsPane.set_resize_end_child(False)
                else:
                    self.ChatroomsPane.pack2(self.userlist.Main, False, True)

            self.userlist.BuddiesToolbar.show()
            self.userlist.UserLabel.hide()
            self.userlist.Main.show()
            return

        self.userlistvbox.add(self.userlist.Main)
        self.show_tab(page_id)

        self.userlist.BuddiesToolbar.hide()
        self.userlist.UserLabel.show()
        self.userlist.Main.hide()

    def on_toggle_buddy_list(self, action, state):
        """ Function used to switch around the UI the BuddyList position """

        mode = state.get_string()

        self.set_toggle_buddy_list(mode)
        action.set_state(state)

        config.sections["ui"]["buddylistinchatrooms"] = mode

    # Shares

    def on_configure_shares(self, *args):
        self.on_settings(page='Shares')

    def on_rescan_shares(self, *args):
        self.np.shares.rescan_shares()

    def on_browse_public_shares(self, *args):
        self.np.userbrowse.browse_local_public_shares(new_request=True)

    def on_browse_buddy_shares(self, *args):
        self.np.userbrowse.browse_local_buddy_shares(new_request=True)

    # Help

    def on_keyboard_shortcuts(self, *args):

        if not hasattr(self, "shortcuts"):
            self.shortcuts = UserInterface("ui/dialogs/shortcuts.ui")
            set_dialog_properties(self.shortcuts.dialog, self.MainWindow, quit_callback=self.on_hide)

            if hasattr(Gtk.Entry.props, "show-emoji-icon"):
                # Emoji picker only available in GTK 3.24+
                self.shortcuts.emoji.show()

            # Workaround for off-centered dialog on first run
            self.shortcuts.dialog.present_with_time(Gdk.CURRENT_TIME)
            self.on_hide(self.shortcuts.dialog)

        self.shortcuts.dialog.present_with_time(Gdk.CURRENT_TIME)

    def on_transfer_statistics(self, *args):
        self.statistics.show()

    def on_report_bug(self, *args):
        open_uri(config.issue_tracker_url)

    def on_improve_translations(self, *args):
        open_uri(config.translations_url)

    def _on_check_latest(self):

        try:
            hlatest, latest, date = get_latest_version()
            myversion = int(make_version(config.version))

        except Exception as m:
            GLib.idle_add(
                message_dialog,
                self.MainWindow,
                _("Error retrieving latest version"),
                str(m)
            )
            self.checking_update = False
            return

        if latest > myversion:
            version_label = _("Version %s is available") % hlatest

            if date:
                version_label += ", " + _("released on %s") % date

            GLib.idle_add(
                message_dialog,
                self.MainWindow,
                _("Out of date"),
                version_label
            )

        elif myversion > latest:
            GLib.idle_add(
                message_dialog,
                self.MainWindow,
                _("Up to date"),
                _("You appear to be using a development version of Nicotine+.")
            )

        else:
            GLib.idle_add(
                message_dialog,
                self.MainWindow,
                _("Up to date"),
                _("You are using the latest version of Nicotine+.")
            )

        self.checking_update = False

    def on_check_latest(self, *args):

        if not self.checking_update:
            thread = threading.Thread(target=self._on_check_latest)
            thread.name = "UpdateChecker"
            thread.daemon = True
            thread.start()

            self.checking_update = True

    def on_about(self, *args):

        self.about = UserInterface("ui/dialogs/about.ui")
        set_dialog_properties(self.about.dialog, self.MainWindow)

        # Override link handler with our own
        self.about.dialog.connect("activate-link", lambda x, url: open_uri(url))

        logo = get_icon("n")

        if logo:
            if Gtk.get_major_version() == 4:
                logo = Gdk.Texture.new_for_pixbuf(logo)

            self.about.dialog.set_logo(logo)
        else:
            self.about.dialog.set_logo_icon_name(GLib.get_prgname())

        if Gtk.get_major_version() == 4:
            self.about.dialog.connect("close-request", lambda x: x.destroy())
        else:
            self.about.dialog.connect("response", lambda x, y: x.destroy())

        self.about.dialog.set_version(config.version + "  •  GTK " + config.gtk_version)
        self.about.dialog.present_with_time(Gdk.CURRENT_TIME)

    """ Actions """

    def set_up_actions(self):

        # Menu Button

        action = Gio.SimpleAction.new("menu", None)
        action.connect("activate", self.on_menu)
        self.application.add_action(action)

        # File

        self.connect_action = Gio.SimpleAction.new("connect", None)
        self.connect_action.connect("activate", self.on_connect)
        self.application.add_action(self.connect_action)
        self.application.set_accels_for_action("app.connect", ["<Shift><Primary>c"])

        self.disconnect_action = Gio.SimpleAction.new("disconnect", None)
        self.disconnect_action.connect("activate", self.on_disconnect)
        self.application.add_action(self.disconnect_action)
        self.application.set_accels_for_action("app.disconnect", ["<Shift><Primary>d"])

        state = config.sections["server"]["away"]
        self.away_action = Gio.SimpleAction.new_stateful("away", None, GLib.Variant.new_boolean(state))
        self.away_action.connect("change-state", self.on_away)
        self.MainWindow.add_action(self.away_action)
        self.application.set_accels_for_action("win.away", ["<Primary>h"])

        self.get_privileges_action = Gio.SimpleAction.new("getprivileges", None)
        self.get_privileges_action.connect("activate", self.on_get_privileges)
        self.application.add_action(self.get_privileges_action)

        action = Gio.SimpleAction.new("fastconfigure", None)
        action.connect("activate", self.on_fast_configure)
        self.application.add_action(action)

        action = Gio.SimpleAction.new("settings", None)
        action.connect("activate", self.on_settings)
        self.application.add_action(action)
        self.application.set_accels_for_action("app.settings", ["<Primary>comma", "<Primary>p"])

        action = Gio.SimpleAction.new("quit", None)
        action.connect("activate", self.on_quit)
        self.application.add_action(action)
        self.application.set_accels_for_action("app.quit", ["<Primary>q"])

        # View

        state = config.sections["ui"]["dark_mode"]
        self.dark_mode_action = Gio.SimpleAction.new_stateful("preferdarkmode", None, GLib.Variant.new_boolean(state))
        self.dark_mode_action.connect("change-state", self.on_prefer_dark_mode)
        self.MainWindow.add_action(self.dark_mode_action)

        state = config.sections["ui"]["header_bar"]
        action = Gio.SimpleAction.new_stateful("showheaderbar", None, GLib.Variant.new_boolean(state))
        action.set_enabled(sys.platform != "darwin")  # Disable header bar on macOS for now due to GTK 3 perf issues
        action.connect("change-state", self.on_show_header_bar)
        self.MainWindow.add_action(action)

        state = not config.sections["logging"]["logcollapsed"]
        action = Gio.SimpleAction.new_stateful("showlog", None, GLib.Variant.new_boolean(state))
        action.connect("change-state", self.on_show_log)
        self.MainWindow.add_action(action)
        self.application.set_accels_for_action("win.showlog", ["<Primary>l"])
        self.set_show_log(state)

        state = config.sections["ui"]["buddylistinchatrooms"]

        if state not in ("tab", "chatrooms", "always"):
            state = "tab"

        self.toggle_buddy_list_action = Gio.SimpleAction.new_stateful(
            "togglebuddylist", GLib.VariantType.new("s"), GLib.Variant.new_string(state))
        self.toggle_buddy_list_action.connect("change-state", self.on_toggle_buddy_list)
        self.MainWindow.add_action(self.toggle_buddy_list_action)
        self.set_toggle_buddy_list(state)

        # Shares

        action = Gio.SimpleAction.new("configureshares", None)
        action.connect("activate", self.on_configure_shares)
        self.application.add_action(action)

        action = Gio.SimpleAction.new("rescanshares", None)
        action.connect("activate", self.on_rescan_shares)
        self.application.add_action(action)
        self.application.set_accels_for_action("app.rescanshares", ["<Shift><Primary>r"])

        action = Gio.SimpleAction.new("browsepublicshares", None)
        action.connect("activate", self.on_browse_public_shares)
        self.application.add_action(action)

        action = Gio.SimpleAction.new("browsebuddyshares", None)
        action.connect("activate", self.on_browse_buddy_shares)
        self.application.add_action(action)

        # Help

        action = Gio.SimpleAction.new("keyboardshortcuts", None)
        action.connect("activate", self.on_keyboard_shortcuts)
        action.set_enabled(hasattr(Gtk, "ShortcutsWindow"))  # Not supported in Gtk <3.20
        self.application.add_action(action)
        self.application.set_accels_for_action("app.keyboardshortcuts", ["<Primary>question", "F1"])

        action = Gio.SimpleAction.new("transferstatistics", None)
        action.connect("activate", self.on_transfer_statistics)
        self.application.add_action(action)

        action = Gio.SimpleAction.new("reportbug", None)
        action.connect("activate", self.on_report_bug)
        self.application.add_action(action)

        action = Gio.SimpleAction.new("improvetranslations", None)
        action.connect("activate", self.on_improve_translations)
        self.application.add_action(action)

        action = Gio.SimpleAction.new("checklatest", None)
        action.connect("activate", self.on_check_latest)
        self.application.add_action(action)

        action = Gio.SimpleAction.new("about", None)
        action.connect("activate", self.on_about)
        self.application.add_action(action)

        # Wishlist

        action = Gio.SimpleAction.new("wishlist", None)
        action.connect("activate", self.search.wish_list.show)
        self.application.add_action(action)
        self.application.set_accels_for_action("app.wishlist", ["<Shift><Primary>w"])

        # Notebook Tabs

        action = Gio.SimpleAction.new("tabclose", None)
        action.connect("activate", self.on_tab_close)
        self.MainWindow.add_action(action)
        self.application.set_accels_for_action("win.tabclose", ["<Primary>F4", "<Primary>w"])

        action = Gio.SimpleAction.new("tabcycle", None)
        action.connect("activate", self.on_tab_cycle)
        self.MainWindow.add_action(action)
        self.application.set_accels_for_action("win.tabcycle", ["<Primary>Tab"])

        action = Gio.SimpleAction.new("reversetabcycle", None)
        action.connect("activate", self.on_tab_cycle, True)
        self.MainWindow.add_action(action)
        self.application.set_accels_for_action("win.reversetabcycle", ["<Primary><Shift>Tab"])

        for num in range(1, 10):
            action = Gio.SimpleAction.new("primarytab" + str(num), None)
            action.connect("activate", self.on_change_primary_tab, num)
            self.MainWindow.add_action(action)
            self.application.set_accels_for_action("win.primarytab" + str(num),
                                                   ["<Primary>" + str(num), "<Alt>" + str(num)])

        # Logging

        state = ("download" in config.sections["logging"]["debugmodes"])
        action = Gio.SimpleAction.new_stateful("logdownloads", None, GLib.Variant.new_boolean(state))
        action.connect("change-state", self.on_debug_downloads)
        self.MainWindow.add_action(action)

        state = ("upload" in config.sections["logging"]["debugmodes"])
        action = Gio.SimpleAction.new_stateful("loguploads", None, GLib.Variant.new_boolean(state))
        action.connect("change-state", self.on_debug_uploads)
        self.MainWindow.add_action(action)

        state = ("search" in config.sections["logging"]["debugmodes"])
        action = Gio.SimpleAction.new_stateful("logsearches", None, GLib.Variant.new_boolean(state))
        action.connect("change-state", self.on_debug_searches)
        self.MainWindow.add_action(action)

        state = ("chat" in config.sections["logging"]["debugmodes"])
        action = Gio.SimpleAction.new_stateful("logchat", None, GLib.Variant.new_boolean(state))
        action.connect("change-state", self.on_debug_chat)
        self.MainWindow.add_action(action)

        state = ("connection" in config.sections["logging"]["debugmodes"])
        action = Gio.SimpleAction.new_stateful("logconnections", None, GLib.Variant.new_boolean(state))
        action.connect("change-state", self.on_debug_connections)
        self.MainWindow.add_action(action)

        state = ("message" in config.sections["logging"]["debugmodes"])
        action = Gio.SimpleAction.new_stateful("logmessages", None, GLib.Variant.new_boolean(state))
        action.connect("change-state", self.on_debug_messages)
        self.MainWindow.add_action(action)

        state = ("transfer" in config.sections["logging"]["debugmodes"])
        action = Gio.SimpleAction.new_stateful("logtransfers", None, GLib.Variant.new_boolean(state))
        action.connect("change-state", self.on_debug_transfers)
        self.MainWindow.add_action(action)

        state = ("miscellaneous" in config.sections["logging"]["debugmodes"])
        action = Gio.SimpleAction.new_stateful("logmiscellaneous", None, GLib.Variant.new_boolean(state))
        action.connect("change-state", self.on_debug_miscellaneous)
        self.MainWindow.add_action(action)

        # Status Bar

        state = config.sections["transfers"]["usealtlimits"]
        self.alt_speed_action = Gio.SimpleAction.new_stateful("altspeedlimit", None, GLib.Variant.new_boolean(state))
        self.alt_speed_action.connect("change-state", self.on_alternative_speed_limit)
        self.application.add_action(self.alt_speed_action)
        self.update_alternative_speed_icon(state)

    """ Primary Menus """

    def add_connection_section(self, menu):

        menu.setup(
            ("#" + _("_Connect"), "app.connect"),
            ("#" + _("_Disconnect"), "app.disconnect"),
            ("#" + _("_Away"), "win.away"),
            ("#" + _("Soulseek _Privileges"), "app.getprivileges"),
            ("", None)
        )

    def add_preferences_item(self, menu):
        menu.setup(("#" + _("_Preferences"), "app.settings"))

    def add_quit_item(self, menu):
        menu.setup(("#" + _("_Quit"), "app.quit"))

    def create_file_menu(self):

        menu = PopupMenu(self)
        self.add_connection_section(menu)
        self.add_preferences_item(menu)

        menu.setup(("", None))

        self.add_quit_item(menu)

        return menu

    def create_view_menu(self):

        menu = PopupMenu(self)
        menu.setup(
            ("$" + _("Prefer Dark _Mode"), "win.preferdarkmode"),
            ("$" + _("Use _Header Bar"), "win.showheaderbar"),
            ("$" + _("Show _Log History Pane"), "win.showlog"),
<<<<<<< HEAD
            (">" + _("L_og Categories"), self.popup_menu_log_categories),
=======
>>>>>>> 95daa3ef
            ("", None),
            ("O" + _("Buddy List in Separate Tab"), "win.togglebuddylist", "tab"),
            ("O" + _("Buddy List in Chat Rooms"), "win.togglebuddylist", "chatrooms"),
            ("O" + _("Buddy List Always Visible"), "win.togglebuddylist", "always")
        )

        return menu

    def add_configure_shares_section(self, menu):

        menu.setup(
            ("#" + _("_Rescan Shares"), "app.rescanshares"),
            ("#" + _("_Configure Shares"), "app.configureshares"),
            ("", None)
        )

    def add_browse_shares_section(self, menu):

        menu.setup(
            ("#" + _("_Browse Public Shares"), "app.browsepublicshares"),
            ("#" + _("Bro_wse Buddy Shares"), "app.browsebuddyshares"),
            ("", None)
        )

    def create_shares_menu(self):

        menu = PopupMenu(self)
        self.add_configure_shares_section(menu)
        self.add_browse_shares_section(menu)

        return menu

    def create_help_menu(self):

        menu = PopupMenu(self)
        menu.setup(
            ("#" + _("_Keyboard Shortcuts"), "app.keyboardshortcuts"),
            ("#" + _("_Setup Assistant"), "app.fastconfigure"),
            ("#" + _("_Transfer Statistics"), "app.transferstatistics"),
            ("", None),
            ("#" + _("Report a _Bug"), "app.reportbug"),
            ("#" + _("Improve T_ranslations"), "app.improvetranslations"),
            ("#" + _("Check _Latest Version"), "app.checklatest"),
            ("", None),
            ("#" + _("_About Nicotine+"), "app.about")
        )

        return menu

    def create_hamburger_menu(self):
        """ Menu button menu (header bar enabled) """

        menu = PopupMenu(self)
        self.add_connection_section(menu)

        menu.setup(
            (">" + _("_View"), self.create_view_menu()),
            ("", None)
        )

        self.add_configure_shares_section(menu)
        self.add_browse_shares_section(menu)

        menu.setup((">" + _("_Help"), self.create_help_menu()))
        self.add_preferences_item(menu)
        self.add_quit_item(menu)

        return menu

    def create_menu_bar(self):
        """ Classic menu bar (header bar disabled) """

        menu = PopupMenu(self)
        menu.setup(
            (">" + _("_File"), self.create_file_menu()),
            (">" + _("_View"), self.create_view_menu()),
            (">" + _("_Shares"), self.create_shares_menu()),
            (">" + _("_Help"), self.create_help_menu())
        )

        return menu

    def set_up_menu(self):

        menu = self.create_menu_bar()
        self.application.set_menubar(menu)

        self.hamburger_menu = self.create_hamburger_menu()

    def on_menu(self, *args):

        if Gtk.get_major_version() == 4:
            self.header_menu.popup()
        else:
            self.header_menu.set_active(not self.header_menu.get_active())

    """ Headerbar/toolbar """

    def set_header_bar(self, page_id):

        """ Set a 'normal' headerbar for the main window (client side decorations
        enabled) """

        self.MainWindow.set_show_menubar(False)
        self.header_menu.show()

        self.application.set_accels_for_action("app.menu", ["F10"])

        menu_parent = self.header_menu.get_parent()
        if menu_parent is not None:
            menu_parent.remove(self.header_menu)

        header_bar = getattr(self, "header_" + page_id)
        end_widget = getattr(self, page_id + "_end")
        end_widget.add(self.header_menu)

        if Gtk.get_major_version() == 4:
            self.header_menu.set_icon_name("open-menu-symbolic")

            header_bar.set_show_title_buttons(True)

        else:
            self.header_menu.set_image(self.header_menu_icon)

            # Avoid "Untitled window" in certain desktop environments
            header_bar.set_title(self.MainWindow.get_title())

            header_bar.set_has_subtitle(False)
            header_bar.set_show_close_button(True)

        header_bar.remove(end_widget)
        header_bar.pack_end(end_widget)

        # Set menu model after moving menu button to avoid GTK warnings in old GTK versions
        self.header_menu.set_menu_model(self.hamburger_menu)
        self.MainWindow.set_titlebar(header_bar)

    def set_toolbar(self, page_id):

        """ Move the headerbar widgets to a GtkBox "toolbar", and show the regular
        title bar (client side decorations disabled) """

        self.MainWindow.set_show_menubar(True)

        if not hasattr(self, page_id + "_toolbar"):
            # No toolbar needed for this page
            return

        header_bar = getattr(self, "header_" + page_id)
        toolbar = getattr(self, page_id + "_toolbar")
        toolbar_contents = getattr(self, page_id + "_toolbar_contents")

        title_widget = getattr(self, page_id + "_title")
        title_widget.set_hexpand(True)

        try:
            start_widget = getattr(self, page_id + "_start")
            header_bar.remove(start_widget)

        except AttributeError:
            # No start widget
            start_widget = None

        end_widget = getattr(self, page_id + "_end")
        header_bar.remove(end_widget)

        if Gtk.get_major_version() == 4:
            header_bar.set_title_widget(None)
        else:
            header_bar.set_custom_title(None)

        if start_widget:
            toolbar_contents.add(start_widget)

        toolbar_contents.add(title_widget)
        toolbar_contents.add(end_widget)

        toolbar.show()

    def remove_header_bar(self):

        """ Remove the current CSD headerbar, and show the regular titlebar """

        self.header_menu.set_menu_model(None)
        self.header_menu.hide()

        # Don't override builtin accelerator for menu bar
        self.application.set_accels_for_action("app.menu", [])

        self.MainWindow.unrealize()
        self.MainWindow.set_titlebar(None)
        self.MainWindow.map()

    def remove_toolbar(self):

        """ Move the GtkBox toolbar widgets back to the headerbar, and hide
        the toolbar """

        if not hasattr(self, self.current_page_id + "_toolbar"):
            # No toolbar on this page
            return

        header_bar = getattr(self, "header_" + self.current_page_id)
        toolbar = getattr(self, self.current_page_id + "_toolbar")
        toolbar_contents = getattr(self, self.current_page_id + "_toolbar_contents")

        title_widget = getattr(self, self.current_page_id + "_title")
        title_widget.set_hexpand(False)
        toolbar_contents.remove(title_widget)

        if Gtk.get_major_version() == 4:
            header_bar.set_title_widget(title_widget)
            header_bar.add = header_bar.pack_start
        else:
            header_bar.set_custom_title(title_widget)

        try:
            start_widget = getattr(self, self.current_page_id + "_start")
            toolbar_contents.remove(start_widget)
            header_bar.add(start_widget)

        except AttributeError:
            # No start widget
            pass

        end_widget = getattr(self, self.current_page_id + "_end")
        toolbar_contents.remove(end_widget)
        header_bar.pack_end(end_widget)

        toolbar.hide()

    def set_active_header_bar(self, page_id):

        """ Switch out the active headerbar for another one. This is used when
        changing the active notebook tab. """

        if config.sections["ui"]["header_bar"] and sys.platform != "darwin":
            self.set_header_bar(page_id)

        else:
            self.remove_toolbar()
            self.set_toolbar(page_id)

        self.current_page_id = page_id

    """ Main Notebook """

    def initialize_main_tabs(self):

        # Translation for the labels of tabs, icon names
        tab_data = [
            ("search", _("Search Files"), "system-search-symbolic"),
            ("downloads", _("Downloads"), "document-save-symbolic"),
            ("uploads", _("Uploads"), "emblem-shared-symbolic"),
            ("userbrowse", _("Browse Shares"), "folder-symbolic"),
            ("userinfo", _("User Info"), "avatar-default-symbolic"),
            ("private", _("Private Chat"), "mail-send-symbolic"),
            ("userlist", _("Buddies"), "contact-new-symbolic"),
            ("chatrooms", _("Chat Rooms"), "user-available-symbolic"),
            ("interests", _("Interests"), "emblem-default-symbolic")
        ]

        # Initialize tabs labels
        for i in range(self.MainNotebook.get_n_pages()):
            tab_id, tab_text, tab_icon_name = tab_data[i]
            page = self.MainNotebook.get_nth_page(i)
            page.page_id = tab_id

            # Initialize the image label
            tab_label = ImageLabel(
                tab_text,
                show_hilite_image=config.sections["notifications"]["notification_tab_icons"],
                show_status_image=True
            )

            tab_label.set_icon(tab_icon_name)
            tab_label.set_text_color()
            tab_label.show()

            # Apply tab label
            setattr(self, tab_id + "_tab_label", tab_label)
            self.MainNotebook.set_tab_label(page, tab_label)
            self.MainNotebook.set_tab_reorderable(page, True)
            self.set_tab_expand(page)

    def on_switch_page(self, notebook, page, page_num):

        # Hide widgets on previous page for a performance boost
        current_page = notebook.get_nth_page(notebook.get_current_page())

        for child in current_page.get_children():
            child.hide()

        for child in page.get_children():
            child.show()

        self.set_active_header_bar(page.page_id)

        if page == self.chatroomsvbox:
            curr_page_num = self.chatrooms.get_current_page()
            curr_page = self.chatrooms.get_nth_page(curr_page_num)

            if curr_page is not None:
                self.chatrooms.notebook.emit("switch-page", curr_page, curr_page_num)
            else:
                GLib.idle_add(lambda: self.ChatroomsEntry.grab_focus() == -1)

        elif page == self.privatevbox:
            curr_page_num = self.privatechat.get_current_page()
            curr_page = self.privatechat.get_nth_page(curr_page_num)

            if curr_page is not None:
                self.privatechat.notebook.emit("switch-page", curr_page, curr_page_num)
            else:
                GLib.idle_add(lambda: self.PrivateChatEntry.grab_focus() == -1)

        elif page == self.uploadsvbox:
            self.uploads.update(forceupdate=True)
            self.clear_tab_hilite()

            if self.uploads.Main.get_visible():
                GLib.idle_add(lambda: self.uploads.Transfers.grab_focus() == -1)

        elif page == self.downloadsvbox:
            self.downloads.update(forceupdate=True)
            self.clear_tab_hilite()

            if self.downloads.Main.get_visible():
                GLib.idle_add(lambda: self.downloads.Transfers.grab_focus() == -1)

        elif page == self.searchvbox:
            curr_page_num = self.search.get_current_page()
            curr_page = self.search.get_nth_page(curr_page_num)

            if curr_page is not None:
                self.search.notebook.emit("switch-page", curr_page, curr_page_num)

            GLib.idle_add(lambda: self.SearchEntry.grab_focus() == -1)

        elif page == self.userinfovbox:
            curr_page_num = self.userinfo.get_current_page()
            curr_page = self.userinfo.get_nth_page(curr_page_num)

            if curr_page is not None:
                self.userinfo.notebook.emit("switch-page", curr_page, curr_page_num)
            else:
                GLib.idle_add(lambda: self.UserInfoEntry.grab_focus() == -1)

        elif page == self.userbrowsevbox:
            curr_page_num = self.userbrowse.get_current_page()
            curr_page = self.userbrowse.get_nth_page(curr_page_num)

            if curr_page is not None:
                self.userbrowse.notebook.emit("switch-page", curr_page, curr_page_num)
            else:
                GLib.idle_add(lambda: self.UserBrowseEntry.grab_focus() == -1)

        elif page == self.userlistvbox:
            self.userlist.update()

            if self.userlist.Main.get_visible():
                GLib.idle_add(lambda: self.userlist.UserListTree.grab_focus() == -1)

        elif page == self.interestsvbox:
            self.interests.populate_recommendations()
            GLib.idle_add(lambda: self.interests.LikesList.grab_focus() == -1)

    def on_page_reordered(self, main_notebook, child, page_num):

        page_ids = []

        for i in range(self.MainNotebook.get_n_pages()):
            page = self.MainNotebook.get_nth_page(i)
            page_ids.append(page.page_id)

        config.sections["ui"]["modes_order"] = page_ids

    def on_tab_close(self, *args):
        """ Ctrl+W and Ctrl+F4: close current secondary tab """

        notebook_name = self.current_page_id
        notebook = getattr(self, notebook_name)

        if not isinstance(notebook, IconNotebook):
            return False

        page = notebook.get_nth_page(notebook.get_current_page())

        if page is None:
            return False

        tab_label, menu_label = notebook.get_labels(page)
        tab_label.onclose()
        return True

    def on_tab_cycle(self, widget, state, backwards=False):
        """ Ctrl+Tab and Shift+Ctrl+Tab: cycle through secondary tabs """

        notebook_name = self.current_page_id
        notebook = getattr(self, notebook_name)

        if not isinstance(notebook, IconNotebook):
            return False

        num_pages = notebook.get_n_pages()
        current_page = notebook.get_current_page()

        if backwards:
            if current_page == 0:
                notebook.set_current_page(num_pages - 1)
            else:
                notebook.prev_page()

            return True

        if current_page == (num_pages - 1):
            notebook.set_current_page(0)
        else:
            notebook.next_page()

        return True

    def on_change_primary_tab(self, widget, state, tab_num=1):
        """ Alt+1-9 or Ctrl+1-9: change main tab """

        visible_pages = []

        for i in range(self.MainNotebook.get_n_pages()):
            page = self.MainNotebook.get_nth_page(i)

            if page.get_visible():
                visible_pages.append(page)

        if len(visible_pages) < tab_num:
            return False

        page_num = self.MainNotebook.page_num(visible_pages[tab_num - 1])
        self.MainNotebook.set_current_page(page_num)
        return True

    def request_tab_hilite(self, page_id, status=1):

        if self.current_page_id == page_id:
            return

        tab_label = getattr(self, page_id + "_tab_label")

        if status == 1:
            hilite_icon = get_icon("hilite")
        else:
            hilite_icon = get_icon("hilite3")

            if tab_label.get_hilite_image() == get_icon("hilite"):
                # Chat mentions have priority over normal notifications
                return

        if hilite_icon == tab_label.get_hilite_image():
            return

        tab_label.set_hilite_image(hilite_icon)
        tab_label.set_text_color(status + 1)

    def clear_tab_hilite(self):

        tab_label = getattr(self, self.current_page_id + "_tab_label")

        if not tab_label.get_hilite_image():
            return

        tab_label.set_hilite_image(None)
        tab_label.set_text_color(0)

    def change_main_page(self, page_id):

        self.show_tab(page_id)

        try:
            page = getattr(self, page_id + "vbox")
        except AttributeError:
            return

        page_num = self.MainNotebook.page_num(page)
        self.MainNotebook.set_current_page(page_num)

    def show_tab(self, page_id):

        if page_id == self.userlist.page_id:
            self.on_toggle_buddy_list(self.toggle_buddy_list_action, GLib.Variant.new_string("tab"))

        try:
            page = getattr(self, page_id + "vbox")
        except AttributeError:
            return

        config.sections["ui"]["modes_visible"][page_id] = True
        page.show()

        self.MainNotebook.show()

    def hide_tab(self, page_id):

        try:
            page = getattr(self, page_id + "vbox")
        except AttributeError:
            return

        config.sections["ui"]["modes_visible"][page_id] = False
        page.hide()

        if self.MainNotebook.get_n_pages() <= 1:
            self.MainNotebook.hide()

    def set_main_tabs_order(self):

        order = 0

        for name in config.sections["ui"]["modes_order"]:
            try:
                page = getattr(self, name + "vbox")
                self.MainNotebook.reorder_child(page, order)
            except AttributeError:
                pass

            order += 1

    def set_main_tabs_visibility(self):

        for page_id, enabled in config.sections["ui"]["modes_visible"].items():
            if enabled:
                self.show_tab(page_id)
                continue

            self.hide_tab(page_id)

    def set_last_session_tab(self):

        # Ensure we set a header bar, by activating the "switch-page" signal at least once
        default_page = self.MainNotebook.get_nth_page(0)
        self.MainNotebook.emit("switch-page", default_page, 0)

        if not config.sections["ui"]["tab_select_previous"]:
            return

        last_tab_id = config.sections["ui"]["last_tab_id"]

        try:
            page = getattr(self, last_tab_id + "vbox")
        except AttributeError:
            return

        if page.get_visible():
            self.MainNotebook.set_current_page(self.MainNotebook.page_num(page))

    def set_tab_expand(self, page):

        tab_label = self.MainNotebook.get_tab_label(page)
        tab_position = config.sections["ui"]["tabmain"]

        if tab_position in ("Left", "Right"):
            expand = False
        else:
            expand = True

        if Gtk.get_major_version() == 4:
            self.MainNotebook.get_page(page).set_property("tab-expand", expand)
        else:
            self.MainNotebook.child_set_property(page, "tab-expand", expand)

        tab_label.set_centered(expand)

    def set_tab_positions(self):

        default_pos = Gtk.PositionType.TOP
        positions = {
            "Top": Gtk.PositionType.TOP,
            "Bottom": Gtk.PositionType.BOTTOM,
            "Left": Gtk.PositionType.LEFT,
            "Right": Gtk.PositionType.RIGHT
        }

        # Main notebook
        self.MainNotebook.set_tab_pos(positions.get(config.sections["ui"]["tabmain"], default_pos))

        # Other notebooks
        self.chatrooms.set_tab_pos(positions.get(config.sections["ui"]["tabrooms"], default_pos))
        self.privatechat.set_tab_pos(positions.get(config.sections["ui"]["tabprivate"], default_pos))
        self.userinfo.set_tab_pos(positions.get(config.sections["ui"]["tabinfo"], default_pos))
        self.userbrowse.set_tab_pos(positions.get(config.sections["ui"]["tabbrowse"], default_pos))
        self.search.set_tab_pos(positions.get(config.sections["ui"]["tabsearch"], default_pos))

    """ Search """

    def on_settings_searches(self, *args):
        self.on_settings(page='Searches')

    def on_search_method(self, *args):

        act = False
        search_mode = self.SearchMethod.get_active_id()

        if search_mode == "user":
            self.UserSearchCombo.show()
            act = True
        else:
            self.UserSearchCombo.hide()

        self.UserSearchCombo.set_sensitive(act)

        act = False
        if search_mode == "rooms":
            act = True
            self.RoomSearchCombo.show()
        else:
            self.RoomSearchCombo.hide()

        self.RoomSearchCombo.set_sensitive(act)

    def on_search(self, *args):
        self.search.on_search()
        self.SearchEntry.set_text("")

    """ User Info """

    def on_settings_userinfo(self, *args):
        self.on_settings(page='UserInfo')

    def on_get_user_info(self, widget, *args):

        username = widget.get_text()

        if not username:
            return

        self.np.userinfo.request_user_info(username)
        widget.set_text("")

    """ Browse Shares """

    def on_get_shares(self, widget, *args):

        username = widget.get_text()

        if not username:
            return

        self.np.userbrowse.browse_user(username)
        widget.set_text("")

    def on_load_from_disk_selected(self, selected, data):

        for filename in selected:
            shares_list = self.np.userbrowse.get_shares_list_from_disk(filename)

            if shares_list is None:
                continue

            username = filename.replace('\\', os.sep).split(os.sep)[-1]
            self.np.userbrowse.load_local_shares_list(username, shares_list)

    def on_load_from_disk(self, *args):

        sharesdir = os.path.join(config.data_dir, "usershares")
        try:
            if not os.path.exists(sharesdir):
                os.makedirs(sharesdir)
        except Exception as msg:
            log.add(_("Can't create directory '%(folder)s', reported error: %(error)s"),
                    {'folder': sharesdir, 'error': msg})

        choose_file(
            parent=self.MainWindow,
            title=_("Select a Saved Shares List File"),
            callback=self.on_load_from_disk_selected,
            initialdir=sharesdir,
            multiple=True
        )

    """ Chat """

    def on_settings_logging(self, *args):
        self.on_settings(page='Logging')

    def on_get_private_chat(self, widget, *args):

        username = widget.get_text()

        if not username:
            return

        self.np.privatechats.show_user(username)
        widget.set_text("")

    def on_create_room_response(self, dialog, response_id, room):

        private = dialog.checkbox.get_active()
        dialog.destroy()

        if response_id == Gtk.ResponseType.OK:
            # Create a new room
            self.np.chatrooms.request_join_room(room, private)

    def on_create_room(self, widget, *args):

        room = widget.get_text()

        if not room:
            return False

        if room not in self.np.chatrooms.server_rooms and room not in self.np.chatrooms.private_rooms:
            option_dialog(
                parent=self.MainWindow,
                title=_('Create New Room?'),
                message=_('Do you really want to create a new room "%s"?') % room,
                checkbox_label=_("Make room private"),
                callback=self.on_create_room_response,
                callback_data=room
            )

        else:
            self.np.chatrooms.request_join_room(room)

        widget.set_text("")
        return True

    def update_completions(self):
        self.np.chatrooms.update_completions()
        self.np.privatechats.update_completions()

    """ Away Timer """

    def remove_away_timer(self, timerid):

        # Check that the away timer hasn't been destroyed already
        # Happens if the timer expires
        context = GLib.MainContext.default()
        if context.find_source_by_id(timerid) is not None:
            GLib.source_remove(timerid)

    def on_auto_away(self):

        if not self.np.away:
            self.autoaway = True
            self.np.away = True
            self._apply_away_state()

        return False

    def on_disable_auto_away(self, *args):

        if self.autoaway:
            self.autoaway = False

            if self.np.away:
                # Disable away mode if not already done
                self.np.away = False
                self._apply_away_state()

        if self.awaytimerid is not None:
            self.remove_away_timer(self.awaytimerid)

            autoaway = config.sections["server"]["autoaway"]
            if autoaway > 0:
                self.awaytimerid = GLib.timeout_add(1000 * 60 * autoaway, self.on_auto_away)
            else:
                self.awaytimerid = None

        return False

    """ User Actions """

    def on_add_user(self, widget, *args):
        self.userlist.on_add_user(widget)

    """ Various """

    def focus_combobox(self, button):

        # We have the button of a combobox, find the entry
        parent = button.get_parent()

        if parent is None:
            return

        if isinstance(parent, Gtk.ComboBox):
            entry = parent.get_child()
            entry.grab_focus()
            return

        self.focus_combobox(parent)

    def on_settings_downloads(self, *args):
        self.on_settings(page='Downloads')

    def on_settings_uploads(self, *args):
        self.on_settings(page='Uploads')

    """ Log Pane """

    def create_log_context_menu(self):

<<<<<<< HEAD
        self.popup_menu_log_categories = PopupMenu(self)
        self.popup_menu_log_categories.setup(
=======
        popup_menu_log_categories = PopupMenu(self)
        popup_menu_log_categories.setup(
>>>>>>> 95daa3ef
            ("$" + _("Downloads"), "win.logdownloads"),
            ("$" + _("Uploads"), "win.loguploads"),
            ("$" + _("Search"), "win.logsearches"),
            ("$" + _("Chat"), "win.logchat"),
            ("", None),
            ("$" + _("[Debug] Connections"), "win.logconnections"),
            ("$" + _("[Debug] Messages"), "win.logmessages"),
            ("$" + _("[Debug] Transfers"), "win.logtransfers"),
            ("$" + _("[Debug] Miscellaneous"), "win.logmiscellaneous"),
        )

        PopupMenu(self, self.LogWindow, self.on_popup_menu_log).setup(
            ("#" + _("_Find…"), self.on_find_log_window),
            ("", None),
            ("#" + _("_Copy"), self.log_textview.on_copy_text),
            ("#" + _("Copy _All"), self.log_textview.on_copy_all_text),
            ("", None),
            ("#" + _("_Open Log Folder"), self.on_view_debug_logs),
            ("#" + _("Open _Transfer Log"), self.on_view_transfer_log),
            ("", None),
<<<<<<< HEAD
            (">" + _("_Log Categories"), self.popup_menu_log_categories),
=======
            (">" + _("_Log Categories"), popup_menu_log_categories),
>>>>>>> 95daa3ef
            ("", None),
            ("#" + _("Clear Log View"), self.log_textview.on_clear_all_text)
        )

    def log_callback(self, timestamp_format, msg, level):
        GLib.idle_add(self.update_log, msg, level, priority=GLib.PRIORITY_LOW)

    def update_log(self, msg, level):

        if level and level.startswith("important"):
            title = "Information" if level == "important_info" else "Error"
            message_dialog(parent=self.application.get_active_window(), title=title, message=msg)
            return

        # Keep verbose debug messages out of statusbar to make it more useful
        if level not in ("transfer", "connection", "message", "miscellaneous"):
            self.set_status_text(msg)

        self.log_textview.append_line(msg, find_urls=False)
        return False

    def on_popup_menu_log(self, menu, textview):
        actions = menu.get_actions()
        actions[_("_Copy")].set_enabled(self.log_textview.get_has_selection())

    def on_find_log_window(self, *args):
        self.LogSearchBar.set_search_mode(True)

    def on_view_debug_logs(self, *args):

        log_path = config.sections["logging"]["debuglogsdir"]

        try:
            if not os.path.isdir(log_path):
                os.makedirs(log_path)

            open_file_path(config.sections["logging"]["debuglogsdir"])

        except Exception as e:
            log.add("Failed to open debug log folder: %s", e)

    def on_view_transfer_log(self, *args):
        open_log(config.sections["logging"]["transferslogsdir"], "transfers")

    def add_debug_level(self, debug_level):

        if debug_level not in config.sections["logging"]["debugmodes"]:
            config.sections["logging"]["debugmodes"].append(debug_level)

    def remove_debug_level(self, debug_level):

        if debug_level in config.sections["logging"]["debugmodes"]:
            config.sections["logging"]["debugmodes"].remove(debug_level)

    def set_debug_level(self, action, state, level):

        if state.get_boolean():
            self.add_debug_level(level)
        else:
            self.remove_debug_level(level)

        action.set_state(state)

    def on_debug_downloads(self, action, state):
        self.set_debug_level(action, state, "download")

    def on_debug_uploads(self, action, state):
        self.set_debug_level(action, state, "upload")

    def on_debug_searches(self, action, state):
        self.set_debug_level(action, state, "search")

    def on_debug_chat(self, action, state):
        self.set_debug_level(action, state, "chat")

    def on_debug_connections(self, action, state):
        self.set_debug_level(action, state, "connection")

    def on_debug_messages(self, action, state):
        self.set_debug_level(action, state, "message")

    def on_debug_transfers(self, action, state):
        self.set_debug_level(action, state, "transfer")

    def on_debug_miscellaneous(self, action, state):
        self.set_debug_level(action, state, "miscellaneous")

    """ Status Bar """

    def set_status_text(self, msg):
        self.Statusbar.set_text(msg)
        self.Statusbar.set_tooltip_text(msg)

    def set_user_status(self, status):
        self.UserStatus.set_text(status)

    def set_socket_status(self, status):
        self.SocketStatus.set_text("%(current)s/%(limit)s" % {'current': status, 'limit': slskproto.MAXSOCKETS})

    def show_scan_progress(self):

        self.scan_progress_indeterminate = True
        GLib.idle_add(self.SharesProgress.show)

    def set_scan_progress(self, value):

        self.scan_progress_indeterminate = False
        GLib.idle_add(self.SharesProgress.set_fraction, value)

    def set_scan_indeterminate(self):
        GLib.timeout_add(100, self.pulse_scan_progress)

    def pulse_scan_progress(self):

        self.SharesProgress.pulse()

        if self.scan_progress_indeterminate:
            self.set_scan_indeterminate()

    def hide_scan_progress(self):
        GLib.idle_add(self.SharesProgress.hide)

    def update_bandwidth(self):

        def _bandwidth(line):
            bandwidth = 0.0
            num_active_users = 0

            for i in line:
                speed = i.speed
                if speed is not None:
                    bandwidth = bandwidth + speed
                    num_active_users += 1

            return human_speed(bandwidth), num_active_users

        def _users(transfers, users):
            return len(users), len(transfers)

        down, active_usersdown = _bandwidth(self.downloads.transfer_list)
        up, active_usersup = _bandwidth(self.uploads.transfer_list)
        total_usersdown, filesdown = _users(self.downloads.transfer_list, self.downloads.users)
        total_usersup, filesup = _users(self.uploads.transfer_list, self.uploads.users)

        self.DownloadUsers.set_text(str(total_usersdown))
        self.UploadUsers.set_text(str(total_usersup))
        self.DownloadFiles.set_text(str(filesdown))
        self.UploadFiles.set_text(str(filesup))

        self.DownStatus.set_text("%(speed)s (%(num)i)" % {'num': active_usersdown, 'speed': down})
        self.UpStatus.set_text("%(speed)s (%(num)i)" % {'num': active_usersup, 'speed': up})

        self.tray_icon.set_transfer_status(self.tray_download_template % {'speed': down},
                                           self.tray_upload_template % {'speed': up})

    def update_alternative_speed_icon(self, active):

        if active:
            icon_name = "media-skip-backward-symbolic"
        else:
            icon_name = "media-seek-backward-symbolic"

        if Gtk.get_major_version() == 4:
            self.AltSpeedButton.set_icon_name(icon_name)
            return

        self.AltSpeedButton.set_image(Gtk.Image.new_from_icon_name(icon_name, Gtk.IconSize.BUTTON))

    def on_alternative_speed_limit(self, *args):

        state = config.sections["transfers"]["usealtlimits"]
        self.alt_speed_action.set_state(GLib.Variant.new_boolean(not state))

        config.sections["transfers"]["usealtlimits"] = not state

        self.update_alternative_speed_icon(not state)
        self.np.transfers.update_limits()
        self.tray_icon.set_alternative_speed_limit(not state)

    """ Settings """

    def on_settings_updated(self, widget, msg):

        output = self.settingswindow.get_settings()

        if not isinstance(output, tuple):
            return

        needportmap, needrescan, needcolors, needcompletion, need_ip_block, new_config = output

        for key, data in new_config.items():
            config.sections[key].update(data)

        # UPnP
        if not config.sections["server"]["upnp"] and self.np.upnp_timer:
            self.np.upnp_timer.cancel()

        if needportmap:
            self.np.add_upnp_portmapping()

        if need_ip_block:
            self.np.network_filter.close_blocked_ip_connections()

        # Download/upload limits
        self.np.transfers.update_limits()

        # Modify GUI
        self.np.transfers.update_download_filters()
        config.write_configuration()

        if not config.sections["ui"]["trayicon"] and self.tray_icon.is_visible():
            self.tray_icon.hide()

        elif config.sections["ui"]["trayicon"] and not self.tray_icon.is_visible():
            self.tray_icon.load()

        if needcompletion:
            self.update_completions()

        dark_mode_state = config.sections["ui"]["dark_mode"]
        set_dark_mode(dark_mode_state)
        self.dark_mode_action.set_state(GLib.Variant.new_boolean(dark_mode_state))

        if needcolors:
            set_global_font(config.sections["ui"]["globalfont"])

            self.chatrooms.update_visuals()
            self.privatechat.update_visuals()
            self.search.update_visuals()
            self.downloads.update_visuals()
            self.uploads.update_visuals()
            self.userinfo.update_visuals()
            self.userbrowse.update_visuals()
            self.userlist.update_visuals()
            self.interests.update_visuals()

            self.settingswindow.update_visuals()
            self.update_visuals()

        self.chatrooms.toggle_chat_buttons()
        self.search.populate_search_history()

        # Other notebooks
        for w in (self.chatrooms, self.privatechat, self.userinfo, self.userbrowse, self.search):
            w.set_tab_closers(config.sections["ui"]["tabclosers"])
            w.show_hilite_images(config.sections["notifications"]["notification_tab_icons"])
            w.set_text_colors(None)

        for w in (self.privatechat, self.userinfo, self.userbrowse):
            w.show_status_images(config.sections["ui"]["tab_status_icons"])

        # Main notebook
        self.set_tab_positions()
        self.set_main_tabs_visibility()

        for i in range(self.MainNotebook.get_n_pages()):
            page = self.MainNotebook.get_nth_page(i)
            tab_label = self.MainNotebook.get_tab_label(page)

            tab_label.show_hilite_image(config.sections["notifications"]["notification_tab_icons"])
            tab_label.set_text_color(0)
            self.set_tab_expand(page)

        self.np.transfers.check_upload_queue()

        if msg == "ok" and needrescan:
            self.np.shares.rescan_shares()

        if config.need_config():
            self.connect_action.set_enabled(False)
            self.on_fast_configure()

        elif not self.np.active_server_conn:
            self.connect_action.set_enabled(True)

        if msg == "ok" and not config.sections["ui"]["trayicon"]:
            self.MainWindow.present_with_time(Gdk.CURRENT_TIME)

    """ Exit """

    def on_critical_error_response(self, dialog, response_id, data):

        loop, error = data

        if response_id == Gtk.ResponseType.REJECT:
            copy_text(error)
            self.on_report_bug()
            return

        dialog.destroy()
        loop.quit()

        try:
            self.np.quit()
        except Exception:
            """ We attempt a clean shut down, but this may not be possible if
            the program didn't initialize fully. Ignore any additional errors
            in that case. """
            pass

    def on_critical_error(self, exc_type, exc_value, exc_traceback):

        from traceback import format_tb

        # Check if exception occurred in a plugin
        if self.np.pluginhandler is not None:
            traceback = exc_traceback

            while True:
                if not traceback.tb_next:
                    break

                filename = traceback.tb_frame.f_code.co_filename

                for plugin_name in self.np.pluginhandler.enabled_plugins:
                    path = self.np.pluginhandler.findplugin(plugin_name)

                    if filename.startswith(path):
                        self.np.pluginhandler.show_plugin_error(
                            plugin_name, exc_type, exc_value, exc_traceback)
                        return

                traceback = traceback.tb_next

        # Show critical error dialog
        loop = GLib.MainLoop()
        error = ("\n\nNicotine+ Version: %s\nGTK Version: %s\nPython Version: %s\n\n"
                 "Type: %s\nValue: %s\nTraceback: %s" %
                 (config.version, config.gtk_version, config.python_version, exc_type,
                  exc_value, ''.join(format_tb(exc_traceback))))

        option_dialog(
            parent=self.application.get_active_window(),
            title=_("Critical Error"),
            message=_("Nicotine+ has encountered a critical error and needs to exit. "
                      "Please copy the following message and include it in a bug report:") + error,
            third=_("Copy & Report Bug"),
            cancel=False,
            callback=self.on_critical_error_response,
            callback_data=(loop, error)
        )

        # Keep dialog open if error occurs on startup
        loop.run()

        raise exc_value

    def _on_critical_error_threading(self, args):
        raise args.exc_value

    def on_critical_error_threading(self, args):
        """ Exception that originated in a thread.
        Raising an exception here calls sys.excepthook(), which in turn shows an error dialog. """

        GLib.idle_add(self._on_critical_error_threading, args)

    def on_quit_response(self, dialog, response_id, data):

        checkbox = dialog.checkbox.get_active()
        dialog.destroy()

        if response_id == Gtk.ResponseType.OK:
            if checkbox:
                config.sections["ui"]["exitdialog"] = 0

            self.np.quit()

        elif response_id == Gtk.ResponseType.REJECT:
            if checkbox:
                config.sections["ui"]["exitdialog"] = 2

            if self.MainWindow.get_property("visible"):
                self.MainWindow.hide()

    def on_close_request(self, *args):

        if not config.sections["ui"]["exitdialog"]:
            self.np.quit()
            return True

        if config.sections["ui"]["exitdialog"] == 2:
            if self.MainWindow.get_property("visible"):
                self.MainWindow.hide()
            return True

        option_dialog(
            parent=self.MainWindow,
            title=_('Close Nicotine+?'),
            message=_('Do you really want to exit Nicotine+?'),
            third=_("Run in Background"),
            checkbox_label=_("Remember choice"),
            callback=self.on_quit_response
        )
        return True

    def on_hide(self, dialog, *args):
        dialog_hide(dialog)
        return True

    def on_quit(self, *args):
        self.np.quit()

    def quit(self):

        # Explicitly hide tray icon, otherwise it will not disappear on Windows
        self.tray_icon.hide()

        # Save window state (window size, position, columns)
        self.save_window_state()

        config.write_configuration()
        log.remove_listener(self.log_callback)

        # Terminate GtkApplication
        self.application.quit()


class Application(Gtk.Application):

    def __init__(self, network_processor, tray_icon, start_hidden, bindip, port, ci_mode, multi_instance):

        application_id = "org.nicotine_plus.Nicotine"

        super().__init__(application_id=application_id)
        GLib.set_application_name("Nicotine+")
        GLib.set_prgname(application_id)

        if multi_instance:
            self.set_flags(Gio.ApplicationFlags.NON_UNIQUE)

        self.network_processor = network_processor
        self.tray_icon = tray_icon
        self.start_hidden = start_hidden
        self.ci_mode = ci_mode
        self.bindip = bindip
        self.port = port

        try:
            Gtk.ListStore.insert_with_valuesv

        except AttributeError:
            # GTK 4 replacement
            Gtk.ListStore.insert_with_valuesv = Gtk.ListStore.insert_with_values

        try:
            Gtk.Box.add
            Gtk.Box.get_children
            Gtk.Paned.get_children

        except AttributeError:
            # GTK 4 replacement
            Gtk.Box.add = Gtk.Box.append
            Gtk.Box.get_children = Gtk.Box.__iter__
            Gtk.Paned.get_children = Gtk.Paned.__iter__

    def do_activate(self):
        if not self.get_windows():
            # Only allow one instance of the main window

            NicotineFrame(
                self,
                self.network_processor,
                self.tray_icon,
                self.start_hidden,
                self.bindip,
                self.port,
                self.ci_mode
            )
            return

        # Show the window of the running Nicotine+ instance
        window = self.get_active_window()
        window.present_with_time(Gdk.CURRENT_TIME)

        if Gtk.get_major_version() == 3:
            window.deiconify()<|MERGE_RESOLUTION|>--- conflicted
+++ resolved
@@ -990,11 +990,8 @@
         menu.setup(
             ("$" + _("Prefer Dark _Mode"), "win.preferdarkmode"),
             ("$" + _("Use _Header Bar"), "win.showheaderbar"),
-            ("$" + _("Show _Log History Pane"), "win.showlog"),
-<<<<<<< HEAD
-            (">" + _("L_og Categories"), self.popup_menu_log_categories),
-=======
->>>>>>> 95daa3ef
+            ("$" + _("Show Log _History Pane"), "win.showlog"),
+            (">" + _("_Log Categories"), self.popup_menu_log_categories),
             ("", None),
             ("O" + _("Buddy List in Separate Tab"), "win.togglebuddylist", "tab"),
             ("O" + _("Buddy List in Chat Rooms"), "win.togglebuddylist", "chatrooms"),
@@ -1795,13 +1792,8 @@
 
     def create_log_context_menu(self):
 
-<<<<<<< HEAD
         self.popup_menu_log_categories = PopupMenu(self)
         self.popup_menu_log_categories.setup(
-=======
-        popup_menu_log_categories = PopupMenu(self)
-        popup_menu_log_categories.setup(
->>>>>>> 95daa3ef
             ("$" + _("Downloads"), "win.logdownloads"),
             ("$" + _("Uploads"), "win.loguploads"),
             ("$" + _("Search"), "win.logsearches"),
@@ -1822,11 +1814,7 @@
             ("#" + _("_Open Log Folder"), self.on_view_debug_logs),
             ("#" + _("Open _Transfer Log"), self.on_view_transfer_log),
             ("", None),
-<<<<<<< HEAD
             (">" + _("_Log Categories"), self.popup_menu_log_categories),
-=======
-            (">" + _("_Log Categories"), popup_menu_log_categories),
->>>>>>> 95daa3ef
             ("", None),
             ("#" + _("Clear Log View"), self.log_textview.on_clear_all_text)
         )
