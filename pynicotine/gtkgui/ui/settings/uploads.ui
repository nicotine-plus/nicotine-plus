--- conflicted
+++ resolved
@@ -229,11 +229,7 @@
         <child>
           <object class="GtkCheckButton" id="no_buddy_limits_toggle">
             <property name="visible">True</property>
-<<<<<<< HEAD
             <property name="label" translatable="yes">Individual limits do not apply to buddies</property>
-=======
-            <property name="label" translatable="yes">Limits do not apply to buddies</property>
->>>>>>> 85c97aaf
           </object>
         </child>
         <child>
@@ -389,14 +385,8 @@
               <object class="GtkRadioButton" id="use_upload_slots_radio">
                 <property name="visible">True</property>
                 <property name="hexpand">True</property>
-<<<<<<< HEAD
                 <property name="label" translatable="yes">Maximum number of active uploads:</property>
-                <property name="group">QueueUseBandwidth</property>
-=======
-                <property name="label" translatable="yes">Limit number of upload slots to:</property>
-                <property name="tooltip-text" translatable="yes">If disabled, slots will automatically be determined by available bandwidth limitations.</property>
                 <property name="group">_use_upload_bandwidth_radio</property>
->>>>>>> 85c97aaf
               </object>
             </child>
             <child>
