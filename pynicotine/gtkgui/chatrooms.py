--- conflicted
+++ resolved
@@ -130,16 +130,8 @@
                 self.command_help.popover.unparent()
                 tab.help_button.set_popover(self.command_help.popover)
 
-<<<<<<< HEAD
-                # If the tab hasn't been opened previously, scroll chat to bottom
-                if not tab.opened:
-                    GLib.idle_add(tab.activity_view.scroll_bottom)
-                    GLib.idle_add(tab.chat_view.scroll_bottom)
-                    tab.opened = tab.activity_view.auto_scroll = tab.chat_view.auto_scroll = True
-=======
                 if not tab.loaded:
                     tab.load()
->>>>>>> a556e24f
 
                 # Remove hilite
                 self.frame.notifications.clear("rooms", None, room)
