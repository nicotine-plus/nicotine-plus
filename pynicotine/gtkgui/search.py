# COPYRIGHT (C) 2020-2022 Nicotine+ Contributors
# COPYRIGHT (C) 2016-2018 Mutnick <mutnick@techie.com>
# COPYRIGHT (C) 2016-2017 Michael Labouebe <gfarmerfr@free.fr>
# COPYRIGHT (C) 2008-2011 quinox <quinox@users.sf.net>
# COPYRIGHT (C) 2006-2009 daelstorm <daelstorm@gmail.com>
# COPYRIGHT (C) 2003-2004 Hyriand <hyriand@thegraveyard.org>
#
# GNU GENERAL PUBLIC LICENSE
#    Version 3, 29 June 2007
#
# This program is free software: you can redistribute it and/or modify
# it under the terms of the GNU General Public License as published by
# the Free Software Foundation, either version 3 of the License, or
# (at your option) any later version.
#
# This program is distributed in the hope that it will be useful,
# but WITHOUT ANY WARRANTY; without even the implied warranty of
# MERCHANTABILITY or FITNESS FOR A PARTICULAR PURPOSE.  See the
# GNU General Public License for more details.
#
# You should have received a copy of the GNU General Public License
# along with this program.  If not, see <http://www.gnu.org/licenses/>.

import operator
import re

from collections import defaultdict

from gi.repository import GObject
from gi.repository import Gtk

from pynicotine.config import config
from pynicotine.core import core
from pynicotine.events import events
from pynicotine.gtkgui.application import GTK_API_VERSION
from pynicotine.gtkgui.dialogs.fileproperties import FileProperties
from pynicotine.gtkgui.utils import copy_text
from pynicotine.gtkgui.widgets.accelerator import Accelerator
from pynicotine.gtkgui.widgets.filechooser import FolderChooser
from pynicotine.gtkgui.widgets.iconnotebook import IconNotebook
from pynicotine.gtkgui.widgets.popupmenu import PopupMenu
from pynicotine.gtkgui.widgets.popupmenu import FilePopupMenu
from pynicotine.gtkgui.widgets.popupmenu import UserPopupMenu
from pynicotine.gtkgui.widgets.textentry import CompletionEntry
from pynicotine.gtkgui.widgets.theme import add_css_class
from pynicotine.gtkgui.widgets.theme import get_file_type_icon_name
from pynicotine.gtkgui.widgets.theme import get_flag_icon_name
from pynicotine.gtkgui.widgets.theme import remove_css_class
from pynicotine.gtkgui.widgets.treeview import collapse_treeview
from pynicotine.gtkgui.widgets.treeview import create_grouping_menu
from pynicotine.gtkgui.widgets.treeview import initialise_columns
from pynicotine.gtkgui.widgets.treeview import save_columns
from pynicotine.gtkgui.widgets.treeview import select_user_row_iter
from pynicotine.gtkgui.widgets.treeview import show_country_tooltip
from pynicotine.gtkgui.widgets.treeview import show_file_path_tooltip
from pynicotine.gtkgui.widgets.treeview import show_file_type_tooltip
from pynicotine.gtkgui.widgets.ui import UserInterface
from pynicotine.logfacility import log
from pynicotine.shares import FileTypes
from pynicotine.slskmessages import SEARCH_TOKENS_ALLOWED
from pynicotine.slskmessages import FileListMessage
from pynicotine.utils import factorize
from pynicotine.utils import humanize
from pynicotine.utils import human_size
from pynicotine.utils import human_speed


class Searches(IconNotebook):

    def __init__(self, window):

        super().__init__(
            window,
            parent=window.search_content,
            parent_page=window.search_page,
            switch_page_callback=self.on_switch_search_page
        )

        self.modes = {
            "global": _("_Global"),
            "buddies": _("_Buddies"),
            "rooms": _("_Rooms"),
            "user": _("_User")
        }

        mode_menu = PopupMenu(window.application)
        mode_menu.add_items(
            ("O" + self.modes["global"], "win.search-mode", "global"),
            ("O" + self.modes["buddies"], "win.search-mode", "buddies"),
            ("O" + self.modes["rooms"], "win.search-mode", "rooms"),
            ("O" + self.modes["user"], "win.search-mode", "user")
        )
        mode_menu.update_model()
        window.search_mode_button.set_menu_model(mode_menu.model)
        window.search_mode_label.set_label(self.modes["global"])

        if GTK_API_VERSION >= 4:
            add_css_class(window.search_mode_button.get_first_child(), "arrow-button")

        CompletionEntry(window.room_search_entry, window.room_search_combobox.get_model())
        CompletionEntry(window.search_entry, window.search_combobox.get_model())

        self.file_properties = None

        for event_name, callback in (
            ("add-wish", self.update_wish_button),
            ("do-search", self.do_search),
            ("file-search-response", self.file_search_response),
            ("remove-search", self.remove_search),
            ("remove-wish", self.update_wish_button),
            ("show-search", self.show_search)
        ):
            events.connect(event_name, callback)

        self.populate_search_history()

    def on_switch_search_page(self, _notebook, page, _page_num):

        if self.window.current_page_id != self.window.search_page.id:
            return

        for tab in self.pages.values():
            if tab.container != page:
                continue

            tab.update_filter_comboboxes()
            break

    def on_search_mode(self, action, state):

        action.set_state(state)
        search_mode = state.get_string()

        self.window.search_mode_label.set_label(self.modes[search_mode])

        self.window.user_search_combobox.set_visible(search_mode == "user")
        self.window.room_search_combobox.set_visible(search_mode == "rooms")

        # Hide popover after click
        self.window.search_mode_button.get_popover().set_visible(False)

    def on_search(self):

        text = self.window.search_entry.get_text().strip()

        if not text:
            return

        mode = self.window.lookup_action("search-mode").get_state().get_string()
        room = self.window.room_search_entry.get_text()
        user = self.window.user_search_entry.get_text()

        self.window.search_entry.set_text("")
        core.search.do_search(text, mode, room=room, user=user)

    def populate_search_history(self):

        should_enable_history = config.sections["searches"]["enable_history"]

        self.window.search_combobox.remove_all()
        self.window.search_combobox_button.set_visible(should_enable_history)

        if not should_enable_history:
            return

        for term in config.sections["searches"]["history"]:
            self.window.search_combobox.append_text(str(term))

    def create_page(self, token, text, mode=None, mode_label=None, show_page=True):

        page = self.pages.get(token)

        if page is None:
            self.pages[token] = page = Search(self, text, token, mode, mode_label, show_page)
        else:
            mode_label = page.mode_label

        if not show_page:
            return page

        if mode_label is not None:
            full_text = f"({mode_label}) {text}"
            length = 25
        else:
            full_text = text
            length = 20

        label = full_text[:length]
        self.append_page(page.container, label, focus_callback=page.on_focus,
                         close_callback=page.on_close, full_text=full_text)
        page.set_label(self.get_tab_label_inner(page.container))

        return page

    def do_search(self, token, search_term, mode, room=None, users=None, switch_page=True):

        mode_label = None

        if mode == "rooms":
            mode_label = room.strip()

        elif mode == "user":
            mode_label = ",".join(users)

        elif mode == "buddies":
            mode_label = _("Buddies")

        self.create_page(token, search_term, mode, mode_label)

        if switch_page:
            self.show_search(token)

        # Repopulate the combo list
        self.populate_search_history()

    def show_search(self, token):

        page = self.pages.get(token)

        if page is None:
            return

        self.set_current_page(page.container)
        self.window.change_main_page(self.window.search_page)

    def remove_search(self, token):

        page = self.pages.get(token)

        if page is None:
            return

        page.clear()
        self.remove_page(page.container)
        del self.pages[token]

    def clear_search_history(self):

        self.window.search_entry.set_text("")

        config.sections["searches"]["history"] = []
        config.write_configuration()

        self.window.search_combobox.remove_all()

    def clear_filter_history(self):

        # Clear filter history in config
        for filter_id in ("filterin", "filterout", "filtertype", "filtersize", "filterbr", "filterlength", "filtercc"):
            config.sections["searches"][filter_id] = []

        config.write_configuration()

        # Update filters in search tabs
        for page in self.pages.values():
            page.update_filter_comboboxes()

    def file_search_response(self, msg):

        if msg.token not in SEARCH_TOKENS_ALLOWED:
            return

        page = self.pages.get(msg.token)

        if page is None:
            search_item = core.search.searches.get(msg.token)

            if search_item is None:
                return

            search_term = search_item["term"]
            mode = "wishlist"
            mode_label = _("Wish")
            page = self.create_page(msg.token, search_term, mode, mode_label, show_page=False)

        # No more things to add because we've reached the result limit
        if page.num_results_found >= page.max_limit:
            core.search.remove_allowed_token(msg.token)
            page.max_limited = True
            page.update_result_counter()
            return

        page.file_search_response(msg)

    def update_wish_button(self, wish):

        for page in self.pages.values():
            if page.text == wish:
                page.update_wish_button()


class Search:

    FILTER_GENERIC_FILE_TYPES = (
        ("audio", FileTypes.AUDIO),
        ("executable", FileTypes.EXECUTABLE),
        ("image", FileTypes.IMAGE),
        ("video", FileTypes.VIDEO),
        ("text", FileTypes.DOCUMENT_TEXT),
        ("archive", FileTypes.ARCHIVE)
    )
    FILTER_PRESETS = {
        "filterbr": ("0", "128", "160", "192", "256", "320"),
        "filtersize": (">10MiB", "<10MiB", "<5MiB", "<1MiB", ">0"),
        "filtertype": ("audio", "image", "video", "text", "archive", "!executable", "audio|image|text")
    }

    def __init__(self, searches, text, token, mode, mode_label, show_page):

        ui_template = UserInterface(scope=self, path="search.ui")
        (
            self.add_wish_button,
            self.add_wish_icon,
            self.add_wish_label,
            self.container,
            self.expand_button,
            self.expand_icon,
            self.filter_bitrate_combobox,
            self.filter_country_combobox,
            self.filter_exclude_combobox,
            self.filter_file_size_combobox,
            self.filter_file_type_combobox,
            self.filter_free_slot_button,
            self.filter_include_combobox,
            self.filter_length_combobox,
            self.filters_button,
            self.filters_container,
            self.filters_label,
            self.grouping_button,
            self.results_button,
            self.results_label,
            self.tree_view
        ) = ui_template.widgets

        self.searches = searches
        self.window = searches.window

        self.text = text
        self.searchterm_words_include = []
        self.searchterm_words_ignore = []

        for word in text.lower().split():
            if word.startswith("*"):
                if len(word) > 1:
                    self.searchterm_words_include.append(word[1:])

            elif word.startswith("-"):
                if len(word) > 1:
                    self.searchterm_words_ignore.append(word[1:])

            else:
                self.searchterm_words_include.append(word)

        self.token = token
        self.mode = mode
        self.mode_label = mode_label
        self.show_page = show_page
        self.usersiters = {}
        self.directoryiters = {}
        self.users = set()
        self.all_data = []
        self.grouping_mode = None
        self.filters = None
        self.clearing_filters = False
        self.active_filter_count = 0
        self.num_results_found = 0
        self.num_results_visible = 0
        self.max_limit = config.sections["searches"]["max_displayed_results"]
        self.max_limited = False

        # Use dict instead of list for faster membership checks
        self.selected_users = {}
        self.selected_results = {}

        # Columns
        self.treeview_name = "file_search"
        self.create_model()

        self.column_offsets = {}
        self.column_numbers = list(range(self.resultsmodel.get_n_columns()))
        has_free_slots_col = 18
        self.cols = cols = initialise_columns(
            self.window, "file_search", self.tree_view,
            ["id", _("ID"), 50, "number", has_free_slots_col],
            ["user", _("User"), 200, "text", has_free_slots_col],
            ["country", _("Country"), 30, "icon", None],
            ["speed", _("Speed"), 120, "number", has_free_slots_col],
            ["in_queue", _("In Queue"), 110, "number", has_free_slots_col],
            ["folder", _("Folder"), 400, "text", has_free_slots_col],
            ["file_type", _("File Type"), 40, "icon", has_free_slots_col],
            ["filename", _("Filename"), 400, "text", has_free_slots_col],
            ["size", _("Size"), 100, "number", has_free_slots_col],
            ["bitrate", _("Bitrate"), 100, "number", has_free_slots_col],
            ["length", _("Duration"), 100, "number", has_free_slots_col]
        )

        cols["id"].set_sort_column_id(0)
        cols["user"].set_sort_column_id(1)
        cols["country"].set_sort_column_id(13)
        cols["speed"].set_sort_column_id(15)
        cols["in_queue"].set_sort_column_id(16)
        cols["folder"].set_sort_column_id(5)
        cols["file_type"].set_sort_column_id(6)
        cols["filename"].set_sort_column_id(7)
        cols["size"].set_sort_column_id(14)
        cols["bitrate"].set_sort_column_id(11)
        cols["length"].set_sort_column_id(17)

        cols["country"].get_widget().set_visible(False)
        cols["file_type"].get_widget().set_visible(False)

        for column in self.tree_view.get_columns():
            self.column_offsets[column.get_title()] = 0
            column.connect("notify::x-offset", self.on_column_position_changed)

        if GTK_API_VERSION >= 4:
            focus_controller = Gtk.EventControllerFocus()
            focus_controller.connect("enter", self.on_refilter)
            self.tree_view.add_controller(focus_controller)
        else:
            self.tree_view.connect("focus-in-event", self.on_refilter)

        # Popup menus
        self.popup_menu_users = UserPopupMenu(self.window.application)

        self.popup_menu_copy = PopupMenu(self.window.application)
        self.popup_menu_copy.add_items(
            ("#" + _("Copy _File Path"), self.on_copy_file_path),
            ("#" + _("Copy _URL"), self.on_copy_url),
            ("#" + _("Copy Folder U_RL"), self.on_copy_dir_url)
        )

        self.popup_menu = FilePopupMenu(self.window.application, self.tree_view, self.on_popup_menu)
        self.popup_menu.add_items(
            ("#" + "selected_files", None),
            ("", None),
            ("#" + _("_Download File(s)"), self.on_download_files),
            ("#" + _("Download File(s) _To…"), self.on_download_files_to),
            ("#" + _("Download _Folder(s)"), self.on_download_folders),
            ("#" + _("Download F_older(s) To…"), self.on_download_folders_to),
            ("", None),
            ("#" + _("_Browse Folder(s)"), self.on_browse_folder),
            ("#" + _("F_ile Properties"), self.on_file_properties),
            ("", None),
            (">" + _("Copy"), self.popup_menu_copy),
            (">" + _("User Actions"), self.popup_menu_users)
        )

        self.tab_menu = PopupMenu(self.window.application)
        self.tab_menu.add_items(
            ("#" + _("Copy Search Term"), self.on_copy_search_term),
            ("", None),
            ("#" + _("Clear All Results"), self.on_clear),
            ("#" + _("Close All Tabs…"), self.on_close_all_tabs),
            ("#" + _("_Close Tab"), self.on_close)
        )

        # Key bindings
        for widget in (self.container, self.tree_view):
            Accelerator("<Primary>f", widget, self.on_show_filter_bar_accelerator)

        Accelerator("Escape", self.filters_container, self.on_close_filter_bar_accelerator)
        Accelerator("<Alt>Return", self.tree_view, self.on_file_properties_accelerator)

        # Grouping
        menu = create_grouping_menu(self.window, config.sections["searches"]["group_searches"], self.on_group)
        self.grouping_button.set_menu_model(menu)

        self.expand_button.set_active(config.sections["searches"]["expand_searches"])

        # Filters
        self.filter_comboboxes = {
            "filterin": self.filter_include_combobox,
            "filterout": self.filter_exclude_combobox,
            "filtersize": self.filter_file_size_combobox,
            "filterbr": self.filter_bitrate_combobox,
            "filtercc": self.filter_country_combobox,
            "filtertype": self.filter_file_type_combobox,
            "filterlength": self.filter_length_combobox
        }

        self.filters_button.set_active(config.sections["searches"]["filters_visible"])
        self.populate_filters()

        # Wishlist
        self.update_wish_button()

    def create_model(self):
        """ Create a tree model based on the grouping mode. Scrolling performance of Gtk.TreeStore
        is bad with large plain lists, so use Gtk.ListStore in ungrouped mode where no tree structure
        is necessary. """

        tree_model_class = Gtk.ListStore if self.grouping_mode == "ungrouped" else Gtk.TreeStore
        self.resultsmodel = tree_model_class(
            int,                  # (0)  num
            str,                  # (1)  user
            str,                  # (2)  flag
            str,                  # (3)  h_speed
            str,                  # (4)  h_queue
            str,                  # (5)  directory
            str,                  # (6)  file type icon
            str,                  # (7)  filename
            str,                  # (8)  h_size
            str,                  # (9)  h_bitrate
            str,                  # (10) h_length
            GObject.TYPE_UINT,    # (11) bitrate
            str,                  # (12) fullpath
            str,                  # (13) country
            GObject.TYPE_UINT64,  # (14) size
            GObject.TYPE_UINT,    # (15) speed
            GObject.TYPE_UINT,    # (16) queue
            GObject.TYPE_UINT,    # (17) length
            bool                  # (18) free slots
        )

        if self.grouping_mode is not None:
            self.tree_view.set_model(self.resultsmodel)

    def clear(self):

        self.clear_model(stored_results=True)

        for menu in (self.popup_menu_users, self.popup_menu_copy, self.popup_menu, self.tab_menu,
                     self.tree_view.column_menu):
            menu.clear()

    def set_label(self, label):
        self.tab_menu.set_parent(label)

    @staticmethod
    def on_tooltip(widget, pos_x, pos_y, _keyboard_mode, tooltip):

        country_tooltip = show_country_tooltip(widget, pos_x, pos_y, tooltip, 13)

        if country_tooltip:
            return country_tooltip

        file_path_tooltip = show_file_path_tooltip(widget, pos_x, pos_y, tooltip, 12)

        if file_path_tooltip:
            return file_path_tooltip

        return show_file_type_tooltip(widget, pos_x, pos_y, tooltip, 6)

    def on_combobox_popup_shown(self, combobox, _param):
        entry = combobox.get_child()
        entry.emit("activate")

    def on_combobox_check_separator(self, model, iterator):
        # Render empty value as separator
        return not model.get_value(iterator, 0)

    def update_filter_comboboxes(self):

        filter_presets = {
            "filtersize": [">50MiB", ">20MiB <50MiB", ">10MiB <20MiB", ">5MiB <10MiB", "<=5MiB"],
            "filterbr": ["!0", "128|<224", ">160 <=320", "=320 =1411", ">320"],
            "filtertype": ["flac wav aiff cue acc", "mp3 m4a ogg opus", "mp4 m4v mkv mpg mov webm", "!mp3 !wma]"],
            "filterlength": [">12:00", ">8:00 <12:00", ">5:00 <8:00", "<=5:00 !0", "=0"]
        }

        for filter_id, widget in self.filter_comboboxes.items():
<<<<<<< HEAD
            widget.remove_all()

            for value in config.sections["searches"][filter_id]:
                widget.append_text(value)

            if filter_id in filter_presets and filter_presets[filter_id]:
                widget.append_text("")

                for value in filter_presets[filter_id]:
                    widget.append_text(value)
=======
            widget.set_row_separator_func(lambda *_args: 0)
            widget.remove_all()

            presets = self.FILTER_PRESETS.get(filter_id)

            if presets:
                for value in presets:
                    widget.append_text(value)

                widget.append_text("")  # Separator

            for value in config.sections["searches"][filter_id]:
                widget.append_text(value)

            if presets:
                widget.set_row_separator_func(self.on_combobox_check_separator)
>>>>>>> 5f8ece9b

    def populate_filters(self):

        if not config.sections["searches"]["enablefilters"]:
            return

        sfilter = config.sections["searches"]["defilter"]
        num_filters = len(sfilter)

        if num_filters > 0:
            self.filter_include_combobox.get_child().set_text(str(sfilter[0]))

        if num_filters > 1:
            self.filter_exclude_combobox.get_child().set_text(str(sfilter[1]))

        if num_filters > 2:
            self.filter_file_size_combobox.get_child().set_text(str(sfilter[2]))

        if num_filters > 3:
            self.filter_bitrate_combobox.get_child().set_text(str(sfilter[3]))

        if num_filters > 4:
            self.filter_free_slot_button.set_active(bool(sfilter[4]))

        if num_filters > 5:
            self.filter_country_combobox.get_child().set_text(str(sfilter[5]))

        if num_filters > 6:
            self.filter_file_type_combobox.get_child().set_text(str(sfilter[6]))

        if num_filters > 7:
            self.filter_length_combobox.get_child().set_text(str(sfilter[7]))

        self.on_refilter()

    def add_result_list(self, result_list, user, country_code, inqueue, ulspeed, h_speed,
                        h_queue, has_free_slots, private=False):
        """ Adds a list of search results to the treeview. Lists can either contain publicly or
        privately shared files. """

        update_ui = False

        for result in result_list:
            if self.num_results_found >= self.max_limit:
                self.max_limited = True
                break

            fullpath = result[1]
            fullpath_lower = fullpath.lower()

            if any(word in fullpath_lower for word in self.searchterm_words_ignore):
                # Filter out results with filtered words (e.g. nicotine -music)
                log.add_debug(("Filtered out excluded search result %(filepath)s from user %(user)s for "
                               'search term "%(query)s"'), {
                    "filepath": fullpath,
                    "user": user,
                    "query": self.text
                })
                continue

            if not any(word in fullpath_lower for word in self.searchterm_words_include):
                # Certain users may send us wrong results, filter out such ones
                log.add_search(_("Filtered out incorrect search result %(filepath)s from user %(user)s for "
                                 'search query "%(query)s"'), {
                    "filepath": fullpath,
                    "user": user,
                    "query": self.text
                })
                continue

            self.num_results_found += 1
            fullpath_split = fullpath.split("\\")

            if config.sections["ui"]["reverse_file_paths"]:
                # Reverse file path, file name is the first item. next() retrieves the name and removes
                # it from the iterator.
                fullpath_split = reversed(fullpath_split)
                name = next(fullpath_split)

            else:
                # Regular file path, file name is the last item. Retrieve it and remove it from the list.
                name = fullpath_split.pop()

            # Join the resulting items into a folder path
            directory = "\\".join(fullpath_split)

            size = result[2]
            h_size = humanize(size) if config.sections["ui"]["exact_file_sizes"] else human_size(size)
            h_bitrate, bitrate, h_length, length = FileListMessage.parse_result_bitrate_length(size, result[4])

            if private:
                name = _("[PRIVATE]  %s") % name

            is_result_visible = self.append(
                [
                    self.num_results_found,
                    user,
                    get_flag_icon_name(country_code),
                    h_speed,
                    h_queue,
                    directory,
                    get_file_type_icon_name(name),
                    name,
                    h_size,
                    h_bitrate,
                    h_length,
                    GObject.Value(GObject.TYPE_UINT, bitrate),
                    fullpath,
                    country_code,
                    GObject.Value(GObject.TYPE_UINT64, size),
                    GObject.Value(GObject.TYPE_UINT, ulspeed),
                    GObject.Value(GObject.TYPE_UINT, inqueue),
                    GObject.Value(GObject.TYPE_UINT, length),
                    has_free_slots
                ]
            )

            if is_result_visible:
                update_ui = True

        return update_ui

    def file_search_response(self, msg):

        user = msg.init.target_user

        if user in self.users:
            return

        self.users.add(user)
        ip_address = msg.init.addr[0]
        country_code = core.geoip.get_country_code(ip_address)
        has_free_slots = msg.freeulslots

        if has_free_slots:
            inqueue = 0
            h_queue = ""
        else:
            inqueue = msg.inqueue or 1  # Ensure value is always >= 1
            h_queue = humanize(inqueue)

        h_speed = ""
        ulspeed = msg.ulspeed or 0

        if ulspeed > 0:
            h_speed = human_speed(ulspeed)

        update_ui = self.add_result_list(msg.list, user, country_code, inqueue, ulspeed, h_speed,
                                         h_queue, has_free_slots)

        if msg.privatelist:
            update_ui_private = self.add_result_list(
                msg.privatelist, user, country_code, inqueue, ulspeed, h_speed, h_queue,
                has_free_slots, private=True
            )

            if not update_ui and update_ui_private:
                update_ui = True

        if update_ui:
            # If this search wasn't initiated by us (e.g. wishlist), and the results aren't spoofed, show tab
            if not self.show_page:
                self.searches.create_page(self.token, self.text)
                self.show_page = True

                if self.mode == "wishlist" and config.sections["notifications"]["notification_popup_wish"]:
                    core.notifications.show_search_notification(
                        str(self.token), self.text,
                        title=_("Wishlist Results Found")
                    )

            self.searches.request_tab_changed(self.container)

        # Update number of results, even if they are all filtered
        self.update_result_counter()

    def append(self, row):

        self.all_data.append(row)

        if not self.check_filter(row):
            return False

        self.add_row_to_model(row)
        return True

    def add_row_to_model(self, row):
        (_counter, user, flag, h_speed, h_queue, directory, _file_type, _filename, _h_size, _h_bitrate,
            _h_length, _bitrate, fullpath, country_code, _size, speed, queue, _length, has_free_slots) = row

        expand_user = False
        expand_folder = False

        if self.grouping_mode != "ungrouped":
            # Group by folder or user

            empty_int = 0
            empty_str = ""

            if user not in self.usersiters:
                self.usersiters[user] = self.resultsmodel.insert_with_values(
                    None, -1, self.column_numbers,
                    [
                        empty_int,
                        user,
                        flag,
                        h_speed,
                        h_queue,
                        empty_str,
                        empty_str,
                        empty_str,
                        empty_str,
                        empty_str,
                        empty_str,
                        empty_int,
                        empty_str,
                        country_code,
                        empty_int,
                        speed,
                        queue,
                        empty_int,
                        has_free_slots
                    ]
                )

                if self.grouping_mode == "folder_grouping":
                    expand_user = True
                else:
                    expand_user = self.expand_button.get_active()

            parent = self.usersiters[user]

            if self.grouping_mode == "folder_grouping":
                # Group by folder

                user_directory = user + directory

                if user_directory not in self.directoryiters:
                    self.directoryiters[user_directory] = self.resultsmodel.insert_with_values(
                        self.usersiters[user], -1, self.column_numbers,
                        [
                            empty_int,
                            user,
                            flag,
                            h_speed,
                            h_queue,
                            directory,
                            empty_str,
                            empty_str,
                            empty_str,
                            empty_str,
                            empty_str,
                            empty_int,
                            fullpath.rsplit("\\", 1)[0] + "\\",
                            country_code,
                            empty_int,
                            speed,
                            queue,
                            empty_int,
                            has_free_slots
                        ]
                    )
                    expand_folder = self.expand_button.get_active()

                row = row[:]
                row[5] = ""  # Directory not visible for file row if "group by folder" is enabled

                parent = self.directoryiters[user_directory]
        else:
            parent = None

        # Note that we use insert_with_values instead of append, as this reduces
        # overhead by bypassing useless row conversion to GObject.Value in PyGObject.

        if parent is None:
            iterator = self.resultsmodel.insert_with_valuesv(-1, self.column_numbers, row)
        else:
            iterator = self.resultsmodel.insert_with_values(parent, -1, self.column_numbers, row)

        if expand_user:
            self.tree_view.expand_row(self.resultsmodel.get_path(self.usersiters[user]), False)

        if expand_folder:
            self.tree_view.expand_row(self.resultsmodel.get_path(self.directoryiters[user_directory]), False)

        self.num_results_visible += 1
        return iterator

    """ Result Filters """

    @staticmethod
    def _split_operator(condition):
        """ Returns: (operation, digit) """

        operators = {
            "<": operator.lt,
            "<=": operator.le,
            "==": operator.eq,
            "!=": operator.ne,
            ">=": operator.ge,
            ">": operator.gt
        }

        if condition.startswith((">=", "<=", "==", "!=")):
            return operators.get(condition[:2]), condition[2:]

        if condition.startswith((">", "<")):
            return operators.get(condition[:1]), condition[1:]

        if condition.startswith(("=", "!")):
            return operators.get(condition[:1] + "="), condition[1:]

        return operator.ge, condition

    def check_digit(self, result_filter, value, file_size=False):
        """ Check if any conditions in result_filter match value """

        allowed = blocked = False

        for condition in result_filter:
            operation, digit = self._split_operator(condition)

            if file_size:
                digit, factor = factorize(digit)

                if digit is None:
                    # Invalid Size unit
                    continue

                # Exact match unlikely, approximate to within +/- 0.1 MiB (or 1 MiB if over 100 MiB)
                adjust = factor / 8 if factor > 1024 and digit < 104857600 else factor  # TODO: GiB

            else:
                adjust = 0

                try:
                    # Bitrate in Kb/s or Duration in seconds
                    digit = int(digit)
                except ValueError:
                    if ":" not in digit:
                        # Invalid syntax
                        continue

                    try:
                        # Duration: Convert string from HH:MM:SS or MM:SS into Seconds as integer
                        digit = sum(x * int(t) for x, t in zip([1, 60, 3600], reversed(digit.split(":"))))
                    except ValueError:
                        # Invalid Duration unit
                        continue

            if (digit - adjust) <= value <= (digit + adjust):
                if operation is operator.eq:
                    return True

                if operation is operator.ne:
                    return False

            if operation(value, digit) and not blocked:
                allowed = True
                continue

            blocked = True

        return False if blocked else allowed

    @staticmethod
    def check_country(result_filter, value):

        allowed = False

        for country_code in result_filter:
            if country_code == value:
                allowed = True

            elif country_code.startswith("!") and country_code[1:] != value:
                allowed = True

            elif country_code.startswith("!") and country_code[1:] == value:
                return False

        return allowed

    @staticmethod
    def check_file_type(result_filter, value):

        allowed = False
        found_inclusive = False

        for ext in result_filter:
            exclude_ext = None

            if ext.startswith("!"):
                exclude_ext = ext[1:]

                if not exclude_ext.startswith("."):
                    exclude_ext = "." + exclude_ext

            elif not ext.startswith("."):
                ext = "." + ext

            if ext.startswith("!") and value.endswith(exclude_ext):
                return False

            if not ext.startswith("!"):
                found_inclusive = True

                if value.endswith(ext):
                    allowed = True

        if not found_inclusive:
            allowed = True

        return allowed

    def check_filter(self, row):

        if self.active_filter_count == 0:
            return True

        for filter_id, filter_value in self.filters.items():
            if not filter_value:
                continue

            if filter_id == "filtertype" and not self.check_file_type(filter_value, row[12].lower()):
                return False

            if filter_id == "filtercc" and not self.check_country(filter_value, row[13].upper()):
                return False

            if filter_id == "filterin" and not filter_value.search(row[12]) and not filter_value.fullmatch(row[1]):
                return False

            if filter_id == "filterout" and (filter_value.search(row[12]) or filter_value.fullmatch(row[1])):
                return False

            if filter_id == "filterslot" and row[16].get_value() > 0:
                return False

            if filter_id == "filtersize" and not self.check_digit(filter_value, row[14].get_value(), file_size=True):
                return False

            if filter_id == "filterbr" and not self.check_digit(filter_value, row[11].get_value()):
                return False

            if filter_id == "filterlength" and not self.check_digit(filter_value, row[17].get_value()):
                return False

        return True

    def update_filter_counter(self, count):

        if count > 0:
            self.filters_label.set_label(_("_Result Filters [%d]") % count)
        else:
            self.filters_label.set_label(_("_Result Filters"))

        self.filters_label.set_tooltip_text(_("%d active filter(s)") % count)

    def clear_model(self, stored_results=False):

        if stored_results:
            self.all_data.clear()
            self.num_results_found = 0
            self.max_limited = False
            self.max_limit = config.sections["searches"]["max_displayed_results"]

        self.tree_view.set_model(None)

        self.usersiters.clear()
        self.directoryiters.clear()
        self.resultsmodel.clear()
        self.num_results_visible = 0

        self.tree_view.set_model(self.resultsmodel)

    def update_model(self):

        # Temporarily disable sorting for increased performance
        sort_column, sort_type = self.resultsmodel.get_sort_column_id()
        self.resultsmodel.set_default_sort_func(lambda *_args: 0)
        self.resultsmodel.set_sort_column_id(-1, Gtk.SortType.ASCENDING)

        for row in self.all_data:
            if self.check_filter(row):
                self.add_row_to_model(row)

        # Update number of results
        self.update_result_counter()
        self.update_filter_counter(self.active_filter_count)

        if sort_column is not None and sort_type is not None:
            self.resultsmodel.set_sort_column_id(sort_column, sort_type)

        if self.grouping_mode != "ungrouped":
            # Group by folder or user

            if self.expand_button.get_active():
                self.tree_view.expand_all()
            else:
                collapse_treeview(self.tree_view, self.grouping_mode)

    def update_wish_button(self):

        if self.mode not in ("global", "wishlist"):
            self.add_wish_button.set_visible(False)
            return

        if not core.search.is_wish(self.text):
            self.add_wish_icon.set_property("icon-name", "list-add-symbolic")
            self.add_wish_label.set_label(_("Add Wi_sh"))
            return

        self.add_wish_icon.set_property("icon-name", "list-remove-symbolic")
        self.add_wish_label.set_label(_("Remove Wi_sh"))

    def on_add_wish(self, *_args):

        if core.search.is_wish(self.text):
            core.search.remove_wish(self.text)
        else:
            core.search.add_wish(self.text)

    def add_popup_menu_user(self, popup, user):

        popup.setup_user_menu(user)
        popup.add_items(
            ("", None),
            ("#" + _("Select User's Results"), self.on_select_user_results, user)
        )
        popup.update_model()
        popup.toggle_user_items()

    def populate_popup_menu_users(self):

        self.popup_menu_users.clear()

        if not self.selected_users:
            return

        # Multiple users, create submenus for each user
        if len(self.selected_users) > 1:
            for user in self.selected_users:
                popup = UserPopupMenu(self.window.application)
                self.add_popup_menu_user(popup, user)
                self.popup_menu_users.add_items((">" + user, popup))
                self.popup_menu_users.update_model()
            return

        # Single user, add items directly to "User Actions" submenu
        user = next(iter(self.selected_users), None)
        self.add_popup_menu_user(self.popup_menu_users, user)

    def on_close_filter_bar_accelerator(self, *_args):
        """ Escape: hide filter bar """

        self.filters_button.set_active(False)
        return True

    def on_show_filter_bar_accelerator(self, *_args):
        """ Ctrl+F: show filter bar """

        self.filters_button.set_active(True)
        self.filter_include_combobox.grab_focus()
        return True

    def on_file_properties_accelerator(self, *_args):
        """ Alt+Return: show file properties dialog """

        self.on_file_properties()
        return True

    def on_select_user_results(self, *args):

        if not self.selected_users:
            return

        selected_user = args[-1]

        sel = self.tree_view.get_selection()
        fmodel = self.tree_view.get_model()
        sel.unselect_all()

        iterator = fmodel.get_iter_first()

        select_user_row_iter(fmodel, sel, 1, selected_user, iterator)

        self.select_results()

    def select_result(self, model, iterator):

        user = model.get_value(iterator, 1)

        if user not in self.selected_users:
            self.selected_users[user] = None

        filename = model.get_value(iterator, 7)

        if not filename:
            return

        iter_key = iterator.user_data

        if iter_key not in self.selected_results:
            self.selected_results[iter_key] = iterator

    def select_child_results(self, model, iterator):

        while iterator is not None:
            self.select_result(model, iterator)
            self.select_child_results(model, model.iter_children(iterator))

            iterator = model.iter_next(iterator)

    def select_results(self):

        self.selected_results.clear()
        self.selected_users.clear()

        model, paths = self.tree_view.get_selection().get_selected_rows()

        for path in paths:
            iterator = model.get_iter(path)
            self.select_result(model, iterator)
            self.select_child_results(model, model.iter_children(iterator))

    def update_result_counter(self):

        if self.max_limited or self.num_results_found > self.num_results_visible:
            # Append plus symbol "+" if Results are Filtered and/or reached 'Maximum per search'
            str_plus = "+"

            # Display total results on the tooltip, but only if we know the exact number of results
            if self.max_limited:
                total = f"> {self.max_limit}+"
            else:
                total = self.num_results_found

            self.results_button.set_tooltip_text(_("Total: %s") % total)

        else:  # Hide the tooltip if there are no hidden results
            str_plus = ""
            self.results_button.set_has_tooltip(False)

        self.results_label.set_text(humanize(self.num_results_visible) + str_plus)

    def on_column_position_changed(self, column, _param):
        """ Save column position and width to config """

        col_title = column.get_title()
        offset = column.get_x_offset()

        if self.column_offsets[col_title] == offset:
            return

        self.column_offsets[col_title] = offset
        save_columns(self.treeview_name, self.tree_view.get_columns())

    def on_row_activated(self, treeview, path, _column):

        self.select_results()

        iterator = self.resultsmodel.get_iter(path)
        folder = self.resultsmodel.get_value(iterator, 5)
        filename = self.resultsmodel.get_value(iterator, 7)

        if not folder and not filename:
            # Don't activate user rows
            return

        if not filename:
            self.on_download_folders()
        else:
            self.on_download_files()

        treeview.get_selection().unselect_all()

    def on_popup_menu(self, menu, _widget):

        self.select_results()
        self.populate_popup_menu_users()
        menu.set_num_selected_files(len(self.selected_results))

    def on_browse_folder(self, *_args):

        requested_users = set()
        requested_folders = set()

        for iterator in self.selected_results.values():
            user = self.resultsmodel.get_value(iterator, 1)
            folder = self.resultsmodel.get_value(iterator, 12).rsplit("\\", 1)[0] + "\\"

            if user not in requested_users and folder not in requested_folders:
                core.userbrowse.browse_user(user, path=folder)

                requested_users.add(user)
                requested_folders.add(folder)

    def on_file_properties(self, *_args):

        data = []
        selected_size = 0
        selected_length = 0

        for iterator in self.selected_results.values():
            virtual_path = self.resultsmodel.get_value(iterator, 11)
            directory, filename = virtual_path.rsplit("\\", 1)
            file_size = self.resultsmodel.get_value(iterator, 14)
            selected_size += file_size
            selected_length += self.resultsmodel.get_value(iterator, 17)
            country_code = self.resultsmodel.get_value(iterator, 13)
            country_name = core.geoip.country_code_to_name(country_code)
            country = f"{country_name} ({country_code})"

            data.append({
                "user": self.resultsmodel.get_value(iterator, 1),
                "fn": virtual_path,
                "filename": filename,
                "directory": directory,
                "size": file_size,
                "speed": self.resultsmodel.get_value(iterator, 15),
                "queue_position": self.resultsmodel.get_value(iterator, 16),
                "bitrate": self.resultsmodel.get_value(iterator, 9),
                "length": self.resultsmodel.get_value(iterator, 10),
                "country": country
            })

        if data:
            if self.searches.file_properties is None:
                self.searches.file_properties = FileProperties(self.window.application, core)

            self.searches.file_properties.update_properties(data, selected_size, selected_length)
            self.searches.file_properties.show()

    def on_download_files(self, *_args, prefix=""):

        for iterator in self.selected_results.values():
            user = self.resultsmodel.get_value(iterator, 1)
            filepath = self.resultsmodel.get_value(iterator, 12)
            size = self.resultsmodel.get_value(iterator, 14)
            bitrate = self.resultsmodel.get_value(iterator, 9)
            length = self.resultsmodel.get_value(iterator, 10)

            core.transfers.get_file(
                user, filepath, prefix, size=size, bitrate=bitrate, length=length)

    def on_download_files_to_selected(self, selected, _data):
        self.on_download_files(prefix=selected)

    def on_download_files_to(self, *_args):

        FolderChooser(
            parent=self.window,
            title=_("Select Destination Folder for File(s)"),
            callback=self.on_download_files_to_selected,
            initial_folder=config.sections["transfers"]["downloaddir"]
        ).show()

    def on_download_folders(self, *_args, download_location=""):

        if download_location:
            """ Custom download location specified, remember it when peer sends a folder
            contents reply """

            requested_folders = core.transfers.requested_folders
        else:
            requested_folders = defaultdict(dict)

        for iterator in self.selected_results.values():
            user = self.resultsmodel.get_value(iterator, 1)
            folder = self.resultsmodel.get_value(iterator, 12).rsplit("\\", 1)[0]

            if folder in requested_folders[user]:
                """ Ensure we don't send folder content requests for a folder more than once,
                e.g. when several selected resuls belong to the same folder. """
                continue

            requested_folders[user][folder] = download_location

            visible_files = []
            for row in self.all_data:

                # Find the wanted directory
                if folder != row[12].rsplit("\\", 1)[0]:
                    continue

                # remove_destination is False because we need the destination for the full folder
                # contents response later
                destination = core.transfers.get_folder_destination(user, folder, remove_destination=False)

                (_counter, user, _flag, _h_speed, _h_queue, _directory, _file_type, _filename,
                    _h_size, h_bitrate, h_length, _bitrate, fullpath, _country_code, size, _speed,
                    _queue, _length, _has_free_slots) = row
                visible_files.append(
                    (user, fullpath, destination, size.get_value(), h_bitrate, h_length))

            core.search.request_folder_download(user, folder, visible_files)

    def on_download_folders_to_selected(self, selected, _data):
        self.on_download_folders(download_location=selected)

    def on_download_folders_to(self, *_args):

        FolderChooser(
            parent=self.window,
            title=_("Select Destination Folder"),
            callback=self.on_download_folders_to_selected,
            initial_folder=config.sections["transfers"]["downloaddir"]
        ).show()

    def on_copy_file_path(self, *_args):

        for iterator in self.selected_results.values():
            filepath = self.resultsmodel.get_value(iterator, 12)
            copy_text(filepath)
            return

    def on_copy_url(self, *_args):

        for iterator in self.selected_results.values():
            user = self.resultsmodel.get_value(iterator, 1)
            filepath = self.resultsmodel.get_value(iterator, 12)
            url = core.userbrowse.get_soulseek_url(user, filepath)
            copy_text(url)
            return

    def on_copy_dir_url(self, *_args):

        for iterator in self.selected_results.values():
            user = self.resultsmodel.get_value(iterator, 1)
            filepath = self.resultsmodel.get_value(iterator, 12)
            url = core.userbrowse.get_soulseek_url(user, filepath.rsplit("\\", 1)[0] + "\\")
            copy_text(url)
            return

    def on_counter_button(self, *_args):

        if self.num_results_found > self.num_results_visible:
            self.on_clear_filters()
        else:
            self.window.application.lookup_action("configure-searches").activate()

    def on_group(self, action, state):

        mode = state.get_string()
        active = mode != "ungrouped"
        popover = self.grouping_button.get_popover()

        if popover is not None:
            popover.set_visible(False)

        config.sections["searches"]["group_searches"] = mode
        self.cols["id"].set_visible(not active)
        self.tree_view.set_show_expanders(active)
        self.expand_button.set_visible(active)

        self.grouping_mode = mode

        self.clear_model()
        self.create_model()
        self.update_model()

        action.set_state(state)

    def on_toggle_expand_all(self, *_args):

        active = self.expand_button.get_active()

        if active:
            self.tree_view.expand_all()
            self.expand_icon.set_property("icon-name", "go-up-symbolic")
        else:
            collapse_treeview(self.tree_view, self.grouping_mode)
            self.expand_icon.set_property("icon-name", "go-down-symbolic")

        config.sections["searches"]["expand_searches"] = active

    def on_toggle_filters(self, *_args):

        visible = self.filters_button.get_active()
        self.filters_container.set_reveal_child(visible)
        config.sections["searches"]["filters_visible"] = visible

        if visible:
            self.filter_include_combobox.grab_focus()
            return

        self.tree_view.grab_focus()

    def on_copy_search_term(self, *_args):
        copy_text(self.text)

    @staticmethod
    def push_history(filter_id, value):

        if not value:
            return

        history = config.sections["searches"].get(filter_id)

        if history is None:
            return

        if value in history:
            history.remove(value)

        elif len(history) >= 50:
            del history[-1]

        history.insert(0, value)
        config.write_configuration()

    def on_refilter(self, *_args):

        if self.clearing_filters:
            return

        filter_in = self.filter_include_combobox.get_active_text().strip()
        filter_out = self.filter_exclude_combobox.get_active_text().strip()
        filter_size = self.filter_file_size_combobox.get_active_text().strip()
        filter_bitrate = self.filter_bitrate_combobox.get_active_text().strip()
        filter_country = self.filter_country_combobox.get_active_text().strip()
        filter_file_type = self.filter_file_type_combobox.get_active_text().strip()
        filter_length = self.filter_length_combobox.get_active_text().strip()
        filter_free_slot = self.filter_free_slot_button.get_active()

        if filter_in:
            try:
                filter_in = re.compile(filter_in, flags=re.IGNORECASE)
            except re.error:
                filter_in = None

        if filter_out:
            try:
                filter_out = re.compile(filter_out, flags=re.IGNORECASE)
            except re.error:
                filter_out = None

        # Split at | pipes ampersands & space(s) but don't split operators spaced before digit
        seperator_pattern = re.compile(r"(?:[|&\s])+(?<![<>!=]\s)")

        if filter_size:
            filter_size = seperator_pattern.split(filter_size)

        if filter_bitrate:
            filter_bitrate = seperator_pattern.split(filter_bitrate)

        if filter_length:
            filter_length = seperator_pattern.split(filter_length)

        # Split at commas, in addition to pipes ampersands & spaces
        seperator_pattern = re.compile(r"(?:[|&,;\s])+(?<![!]\s)")

        if filter_country:
            filter_country = seperator_pattern.split(filter_country.upper())

        if filter_file_type:
            filter_file_type = seperator_pattern.split(filter_file_type.lower())

        filters = {
            "filterin": filter_in,
            "filterout": filter_out,
            "filtersize": filter_size,
            "filterbr": filter_bitrate,
            "filterslot": filter_free_slot,
            "filtercc": filter_country,
            "filtertype": filter_file_type,
            "filterlength": filter_length,
        }

        if self.filters == filters:
            # Filters have not changed, no need to refilter
            return

        self.active_filter_count = 0

        # Set red background if invalid regex pattern is detected
        filter_include_entry = self.filter_include_combobox.get_child()
        filter_exclude_entry = self.filter_exclude_combobox.get_child()

        for filter_regex, entry in (
            (filter_in, filter_include_entry),
            (filter_out, filter_exclude_entry)
        ):
            css_class_function = add_css_class if filter_regex is None else remove_css_class
            css_class_function(entry, "error")

        # Add filters to history
        for filter_id, value in filters.items():
            if not value:
                continue

            if filter_id in ("filterin", "filterout"):
                value = value.pattern

            elif filter_id in ("filtersize", "filterbr", "filtercc", "filtertype", "filterlength"):
                value = " ".join(value)

            self.push_history(filter_id, value)
            self.active_filter_count += 1

        # Replace generic file type filters with real file extensions
        file_type_filters = filters["filtertype"]

        for filter_name, file_extensions in self.FILTER_GENERIC_FILE_TYPES:
            excluded_filter_name = f"!{filter_name}"

            if filter_name in file_type_filters:
                file_type_filters.remove(filter_name)
                file_type_filters += list(file_extensions)

            elif excluded_filter_name in file_type_filters:
                file_type_filters.remove(excluded_filter_name)
                file_type_filters += ["!" + x for x in file_extensions]

        # Apply the new filters
        self.filters = filters
        self.update_filter_comboboxes()
        self.clear_model()
        self.update_model()

    def on_filter_entry_changed(self, widget):
        if not widget.get_text():
            self.on_refilter()

    def on_clear_filters(self, *_args):

        self.clearing_filters = True

        for widget in self.filter_comboboxes.values():
            widget.get_child().set_text("")

        self.filter_free_slot_button.set_active(False)

        if self.filters_button.get_active():
            self.filter_include_combobox.get_child().grab_focus()
        else:
            self.tree_view.grab_focus()

        self.clearing_filters = False
        self.on_refilter()

    def on_clear(self, *_args):

        self.clear_model(stored_results=True)

        # Allow parsing search result messages again
        core.search.add_allowed_token(self.token)

        # Update number of results widget
        self.update_result_counter()

    def on_focus(self, *_args):

        if self.window.search_entry.get_text():
            # Search entry contains text, let it grab focus instead
            return

        self.tree_view.grab_focus()

    def on_close(self, *_args):
        core.search.remove_search(self.token)

    def on_close_all_tabs(self, *_args):
        self.searches.remove_all_pages()<|MERGE_RESOLUTION|>--- conflicted
+++ resolved
@@ -300,9 +300,10 @@
         ("archive", FileTypes.ARCHIVE)
     )
     FILTER_PRESETS = {
-        "filterbr": ("0", "128", "160", "192", "256", "320"),
-        "filtersize": (">10MiB", "<10MiB", "<5MiB", "<1MiB", ">0"),
-        "filtertype": ("audio", "image", "video", "text", "archive", "!executable", "audio|image|text")
+        "filterbr": ("!0", "128 <224", ">190 <=320", "=320 =1411", "320"),
+        "filtersize": (">50MiB", ">20MiB <=50MiB", ">10MiB <=20MiB", ">5MiB <=10MiB", "<=5MiB"),
+        "filtertype": ("audio", "image", "video", "text", "archive", "!executable", "audio image text"),
+        "filterlength": (">12:00", ">8:00 <=12:00", ">5:00 <=8:00", "!0 <=5:00", "=0")
     }
 
     def __init__(self, searches, text, token, mode, mode_label, show_page):
@@ -552,43 +553,21 @@
 
     def update_filter_comboboxes(self):
 
-        filter_presets = {
-            "filtersize": [">50MiB", ">20MiB <50MiB", ">10MiB <20MiB", ">5MiB <10MiB", "<=5MiB"],
-            "filterbr": ["!0", "128|<224", ">160 <=320", "=320 =1411", ">320"],
-            "filtertype": ["flac wav aiff cue acc", "mp3 m4a ogg opus", "mp4 m4v mkv mpg mov webm", "!mp3 !wma]"],
-            "filterlength": [">12:00", ">8:00 <12:00", ">5:00 <8:00", "<=5:00 !0", "=0"]
-        }
-
         for filter_id, widget in self.filter_comboboxes.items():
-<<<<<<< HEAD
+            widget.set_row_separator_func(lambda *_args: 0)
             widget.remove_all()
 
             for value in config.sections["searches"][filter_id]:
                 widget.append_text(value)
 
-            if filter_id in filter_presets and filter_presets[filter_id]:
-                widget.append_text("")
-
-                for value in filter_presets[filter_id]:
-                    widget.append_text(value)
-=======
-            widget.set_row_separator_func(lambda *_args: 0)
-            widget.remove_all()
-
             presets = self.FILTER_PRESETS.get(filter_id)
 
             if presets:
+                widget.append_text("")  # Separator
+                widget.set_row_separator_func(self.on_combobox_check_separator)
+
                 for value in presets:
                     widget.append_text(value)
-
-                widget.append_text("")  # Separator
-
-            for value in config.sections["searches"][filter_id]:
-                widget.append_text(value)
-
-            if presets:
-                widget.set_row_separator_func(self.on_combobox_check_separator)
->>>>>>> 5f8ece9b
 
     def populate_filters(self):
 
