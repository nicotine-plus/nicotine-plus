--- conflicted
+++ resolved
@@ -93,7 +93,6 @@
         cmd = cmd_split[0]
         args = cmd_split[1] if len(cmd_split) == 2 else ""
 
-<<<<<<< HEAD
         # Allow the command line to be edited if parsing rejects the line or if the plugin returns False
         if self.is_chatroom:
             if not core.pluginhandler.trigger_chatroom_command_event(self.entity, cmd[1:], args):
@@ -103,129 +102,9 @@
         elif not core.pluginhandler.trigger_private_chat_command_event(self.entity, cmd[1:], args):
             self.entry.grab_focus()
             return
-=======
+
         # Clear chat entry
         self.widget.set_text("")
-
-        if len(cmd_split) == 2:
-            args = arg_self = cmd_split[1]
-        else:
-            args = ""
-            arg_self = "" if self.is_chatroom else self.entity
-
-        if cmd in ("/w", "/whois", "/info"):
-            if arg_self:
-                core.userinfo.show_user(arg_self)
-
-        elif cmd in ("/b", "/browse"):
-            if arg_self:
-                core.userbrowse.browse_user(arg_self)
-
-        elif cmd == "/ip":
-            if arg_self:
-                core.request_ip_address(arg_self)
-
-        elif cmd == "/pm":
-            if args:
-                core.privatechat.show_user(args)
-
-        elif cmd in ("/m", "/msg"):
-            if args:
-                args_split = args.split(" ", maxsplit=1)
-                user = args_split[0]
-                msg = None
-
-                if len(args_split) == 2:
-                    msg = args_split[1]
-
-                if msg:
-                    core.privatechat.show_user(user)
-                    core.privatechat.send_message(user, msg)
-
-        elif cmd in ("/s", "/search"):
-            if args:
-                core.search.do_search(args, "global")
-
-        elif cmd in ("/us", "/usearch"):
-            args_split = args.split(" ", maxsplit=1)
-
-            if len(args_split) == 2:
-                core.search.do_search(args_split[1], "user", user=args_split[0])
-
-        elif cmd in ("/rs", "/rsearch"):
-            if args:
-                core.search.do_search(args, "rooms")
-
-        elif cmd in ("/bs", "/bsearch"):
-            if args:
-                core.search.do_search(args, "buddies")
-
-        elif cmd in ("/j", "/join"):
-            if args:
-                core.chatrooms.show_room(args)
-
-        elif cmd in ("/l", "/leave", "/p", "/part"):
-            if args:
-                core.chatrooms.remove_room(args)
-            else:
-                core.chatrooms.remove_room(self.entity)
-
-        elif cmd in ("/ad", "/add", "/buddy"):
-            if args:
-                core.userlist.add_buddy(args)
-
-        elif cmd in ("/rem", "/unbuddy"):
-            if args:
-                core.userlist.remove_buddy(args)
-
-        elif cmd == "/ban":
-            if args:
-                core.network_filter.ban_user(args)
-
-        elif cmd == "/ignore":
-            if args:
-                core.network_filter.ignore_user(args)
-
-        elif cmd == "/ignoreip":
-            if args:
-                core.network_filter.ignore_ip(args)
-
-        elif cmd == "/unban":
-            if args:
-                core.network_filter.unban_user(args)
-
-        elif cmd == "/unignore":
-            if args:
-                core.network_filter.unignore_user(args)
-
-        elif cmd == "/ctcpversion":
-            if arg_self:
-                core.privatechat.show_user(arg_self)
-                core.privatechat.send_message(arg_self, core.privatechat.CTCP_VERSION)
-
-        elif cmd in ("/clear", "/cl"):
-            if self.is_chatroom:
-                core.chatrooms.clear_room_messages(self.entity)
-            else:
-                core.privatechat.clear_private_messages(self.entity)
-
-        elif cmd in ("/a", "/away"):
-            core.set_away_mode(core.user_status != UserStatus.AWAY, save_state=True)
-
-        elif cmd == "/now":
-            core.now_playing.display_now_playing(
-                callback=lambda np_message: self.send_message(self.entity, np_message))
-
-        elif cmd == "/toggle":
-            if args:
-                core.pluginhandler.toggle_plugin(args)
-
-        elif self.is_chatroom:
-            core.pluginhandler.trigger_chatroom_command_event(self.entity, cmd[1:], args)
->>>>>>> 69eb7192
-
-        # Clear chat entry
-        self.entry.set_text("")
 
     def on_tab_complete_accelerator(self, widget, state, backwards=False):
         """ Tab and Shift+Tab: tab complete chat """
