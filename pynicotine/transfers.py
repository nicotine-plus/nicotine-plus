--- conflicted
+++ resolved
@@ -685,21 +685,8 @@
                 user=user, filename=msg.file, path=os.path.dirname(real_path),
                 status=reason, size=self.get_file_size(real_path)
             )
-            self._append_upload(user, msg.file, newupload)
-
-<<<<<<< HEAD
-            if self.uploadsview:
-                self.uploadsview.update(newupload)
-=======
-            elif self.core.shares.file_is_shared(user, msg.file, real_path):
-                newupload = Transfer(
-                    user=user, filename=msg.file,
-                    path=os.path.dirname(real_path), status="Queued",
-                    size=self.get_file_size(real_path)
-                )
-                self.append_upload(user, msg.file, newupload)
-                self.update_upload(newupload)
->>>>>>> cc1e87dc
+            self.append_upload(user, msg.file, newupload)
+            self.update_upload(newupload)
 
             self.core.pluginhandler.upload_queued_notification(user, msg.file, real_path)
             self.check_upload_queue()
@@ -1179,21 +1166,12 @@
                     i.status = "Transferring"
                     self.queue.append(slskmessages.UploadFile(i.sock, file=file_handle, size=i.size))
 
-<<<<<<< HEAD
-                    log.add_upload(_("Started upload: user %(user)s at %(address)s, file %(file)s"), {
+                    log.add_upload(_("Upload started: user %(user)s, IP address %(ip)s, file %(file)s"), {
                         "user": i.user,
-                        "address": msg.init.addr[0],
+                        "ip": self.core.protothread.user_addresses.get(i.user),
                         "file": i.filename
                     })
-=======
-                    log.add_upload(
-                        _("Upload started: user %(user)s, IP address %(ip)s, file %(file)s"), {
-                            "user": i.user,
-                            "ip": self.core.protothread.user_addresses.get(i.user),
-                            "file": i.filename
-                        }
-                    )
->>>>>>> cc1e87dc
+
                 else:
                     self.upload_finished(i, file_handle=file_handle)
                     needupdate = False
@@ -1620,13 +1598,8 @@
             transfer.status = "User logged off"
 
         elif not locally_queued:
-<<<<<<< HEAD
-            self.token += 1
-            transfer.token = self.token  # YYMMDDHHMM0101  # ?
-=======
             self.token = increment_token(self.token)
             transfer.token = self.token
->>>>>>> cc1e87dc
             transfer.status = "Getting status"
             self.transfer_request_times[transfer] = time.time()  # + token  # ?
 
@@ -1944,21 +1917,11 @@
 
         self.update_user_counter(i.user)
 
-<<<<<<< HEAD
-        log.add_upload(_("Upload finished: user %(user)s at %(address)s, file %(file)s"), {
-            "user": i.user,
-            "address": ip_address,
-            "file": i.filename
+        log.add_upload(_("Upload finished: user %(user)s, IP address %(ip)s, file %(file)s"), {
+            'user': i.user,
+            'ip': self.core.protothread.user_addresses.get(i.user),
+            'file': i.filename
         })
-=======
-        log.add_upload(
-            _("Upload finished: user %(user)s, IP address %(ip)s, file %(file)s"), {
-                'user': i.user,
-                'ip': self.core.protothread.user_addresses.get(i.user),
-                'file': i.filename
-            }
-        )
->>>>>>> cc1e87dc
 
         self.core.statistics.append_stat_value("completed_uploads", 1)
 
