# COPYRIGHT (C) 2020-2021 Nicotine+ Team
# COPYRIGHT (C) 2016-2017 Michael Labouebe <gfarmerfr@free.fr>
# COPYRIGHT (C) 2016-2018 Mutnick <mutnick@techie.com>
# COPYRIGHT (C) 2008-2011 Quinox <quinox@users.sf.net>
# COPYRIGHT (C) 2006-2009 Daelstorm <daelstorm@gmail.com>
# COPYRIGHT (C) 2009 Hedonist <ak@sensi.org>
# COPYRIGHT (C) 2003-2004 Hyriand <hyriand@thegraveyard.org>
#
# GNU GENERAL PUBLIC LICENSE
#    Version 3, 29 June 2007
#
# This program is free software: you can redistribute it and/or modify
# it under the terms of the GNU General Public License as published by
# the Free Software Foundation, either version 3 of the License, or
# (at your option) any later version.
#
# This program is distributed in the hope that it will be useful,
# but WITHOUT ANY WARRANTY; without even the implied warranty of
# MERCHANTABILITY or FITNESS FOR A PARTICULAR PURPOSE.  See the
# GNU General Public License for more details.
#
# You should have received a copy of the GNU General Public License
# along with this program.  If not, see <http://www.gnu.org/licenses/>.

import os
import sys
import threading
import time

import gi
from gi.repository import Gdk
from gi.repository import Gio
from gi.repository import GLib
from gi.repository import Gtk

from pynicotine.config import config
from pynicotine.gtkgui.chatrooms import ChatRooms
from pynicotine.gtkgui.dialogs.about import About
from pynicotine.gtkgui.dialogs.fastconfigure import FastConfigureAssistant
from pynicotine.gtkgui.dialogs.preferences import Preferences
from pynicotine.gtkgui.dialogs.shortcuts import Shortcuts
from pynicotine.gtkgui.dialogs.statistics import Statistics
from pynicotine.gtkgui.downloads import Downloads
from pynicotine.gtkgui.interests import Interests
from pynicotine.gtkgui.notifications import Notifications
from pynicotine.gtkgui.privatechat import PrivateChats
from pynicotine.gtkgui.search import Searches
from pynicotine.gtkgui.uploads import Uploads
from pynicotine.gtkgui.userbrowse import UserBrowses
from pynicotine.gtkgui.userinfo import UserInfos
from pynicotine.gtkgui.userlist import UserList
from pynicotine.gtkgui.utils import copy_text
from pynicotine.gtkgui.widgets.filechooser import choose_file
from pynicotine.gtkgui.widgets.iconnotebook import IconNotebook
from pynicotine.gtkgui.widgets.iconnotebook import ImageLabel
from pynicotine.gtkgui.widgets.dialogs import message_dialog
from pynicotine.gtkgui.widgets.dialogs import option_dialog
from pynicotine.gtkgui.widgets.popupmenu import PopupMenu
from pynicotine.gtkgui.widgets.textentry import TextSearchBar
from pynicotine.gtkgui.widgets.textview import TextView
from pynicotine.gtkgui.widgets.theme import get_icon
from pynicotine.gtkgui.widgets.theme import load_icons
from pynicotine.gtkgui.widgets.theme import set_dark_mode
from pynicotine.gtkgui.widgets.theme import set_global_style
from pynicotine.gtkgui.widgets.theme import set_use_header_bar
from pynicotine.gtkgui.widgets.theme import update_widget_visuals
from pynicotine.gtkgui.widgets.trayicon import TrayIcon
from pynicotine.gtkgui.widgets.ui import UserInterface
from pynicotine.logfacility import log
from pynicotine.utils import get_latest_version
from pynicotine.utils import human_speed
from pynicotine.utils import make_version
from pynicotine.utils import open_file_path
from pynicotine.utils import open_log
from pynicotine.utils import open_uri


class NicotineFrame(UserInterface):

    def __init__(self, application, network_processor, use_trayicon, start_hidden, bindip, port, ci_mode):

        if not ci_mode:
            # Show errors in the GUI from here on
            sys.excepthook = self.on_critical_error
            threading.excepthook = self.on_critical_error_threading  # Python >= 3.8 only

        self.application = application
        self.np = network_processor
        self.ci_mode = ci_mode
        self.current_page_id = ""
        self.hamburger_menu = None
        self.checking_update = False
        self.auto_away = False
        self.away_timer = None
        self.away_cooldown_time = 0
        self.bindip = bindip
        self.port = port

        # Initialize these windows/dialogs later when necessary
        self.about = None
        self.fastconfigure = None
        self.preferences = None
        self.shortcuts = None
        self.spell_checker = None

        """ Load UI """

        super().__init__("ui/mainwindow.ui")

        if Gtk.get_major_version() == 4:
            self.header_menu.set_icon_name("open-menu-symbolic")

            self.MainPaned.set_resize_start_child(True)
            self.NotebooksPane.set_resize_start_child(True)
            self.NotebooksPane.set_shrink_start_child(False)
            self.NotebooksPane.set_resize_end_child(False)
            self.NotebooksPane.set_shrink_end_child(False)
        else:
            self.header_menu.set_image(self.header_menu_icon)

            self.MainPaned.child_set_property(self.NotebooksPane, "resize", True)
            self.NotebooksPane.child_set_property(self.MainNotebook, "resize", True)
            self.NotebooksPane.child_set_property(self.MainNotebook, "shrink", False)
            self.NotebooksPane.child_set_property(self.DebugLog, "resize", False)
            self.NotebooksPane.child_set_property(self.DebugLog, "shrink", False)

        """ Logging """

        self.log_textview = TextView(self.LogWindow)
        TextSearchBar(self.LogWindow, self.LogSearchBar, self.LogSearchEntry)

        self.create_log_context_menu()
        log.add_listener(self.log_callback)

        """ Configuration """

        try:
            corruptfile = None
            config.load_config()

        except Exception:
            corruptfile = ".".join([config.filename, time.strftime("%Y-%m-%d_%H_%M_%S"), "corrupt"])

            import shutil
            shutil.move(config.filename, corruptfile)

            config.load_config()

        config.gtk_version = "%s.%s.%s" % (Gtk.get_major_version(), Gtk.get_minor_version(), Gtk.get_micro_version())
        log.add("Loading GTK %s", config.gtk_version)

        """ Icons """

        load_icons()

        """ Tray Icon/Notifications """

        # Commonly accessed strings
        self.tray_download_template = _("Downloads: %(speed)s")
        self.tray_upload_template = _("Uploads: %(speed)s")

        self.tray_icon = TrayIcon(self)
        self.tray_icon.load(use_trayicon)

        self.notifications = Notifications(self)
        self.statistics = Statistics(self)

        """ Notebook Tabs """

        # Initialize main notebook
        self.initialize_main_tabs()

        # Initialize other notebooks
        self.interests = Interests(self)
        self.chatrooms = ChatRooms(self)
        self.search = Searches(self)
        self.downloads = Downloads(self)
        self.uploads = Uploads(self)
        self.userlist = UserList(self)
        self.privatechat = self.private = PrivateChats(self)
        self.userinfo = UserInfos(self)
        self.userbrowse = UserBrowses(self)

        """ Actions and Menu """

        self.set_up_actions()
        self.set_up_menu()

        """ Tab Visibility/Order """

        self.set_tab_positions()
        self.set_main_tabs_order()
        self.set_main_tabs_visibility()
        self.set_last_session_tab()

        """ Tab Signals """

        self.MainNotebook.connect("page-reordered", self.on_page_reordered)

        """ Apply UI Customizations """

        set_global_style()
        self.update_visuals()

        """ Show Window """

        self.update_window_properties()
        self.application.add_window(self.MainWindow)

        # Check command line option and config option
        if not start_hidden and not config.sections["ui"]["startup_hidden"]:
            self.MainWindow.present_with_time(Gdk.CURRENT_TIME)

        if corruptfile:
            short_message = _("Your config file is corrupt")
            long_message = _("We're sorry, but it seems your configuration file is corrupt. Please reconfigure "
                             "Nicotine+.\n\nWe renamed your old configuration file to\n%(corrupt)s\nIf you open "
                             "this file with a text editor you might be able to rescue some of your settings.") % {
                                 'corrupt': corruptfile}

            message_dialog(
                parent=self.MainWindow,
                title=short_message,
                message=long_message
            )

        """ Connect """

        # Disable a few elements until we're logged in (search field, download buttons etc.)
        self.set_widget_online_status(False)

        connect_ready = network_processor.start(self, self.network_callback)

        if not connect_ready:
            self.connect_action.set_enabled(False)

            # Set up fast configure dialog
            self.on_fast_configure()

        elif config.sections["server"]["auto_connect_startup"]:
            self.np.connect()

        self.update_bandwidth()
        self.update_completions()

    """ Window State """

    def on_window_active_changed(self, window, param):

        if not window.get_property(param.name):
            return

        self.chatrooms.clear_notifications()
        self.privatechat.clear_notifications()
        self.on_cancel_auto_away()

        if Gtk.get_major_version() == 3 and window.get_urgency_hint():
            window.set_urgency_hint(False)

    def on_window_visible_changed(self, window, param):
        self.tray_icon.update_show_hide_label()

    def save_window_state(self):

        if Gtk.get_major_version() == 4:
            width, height = self.MainWindow.get_default_size()
        else:
            width, height = self.MainWindow.get_size()
            xpos, ypos = self.MainWindow.get_position()

            config.sections["ui"]["xposition"] = xpos
            config.sections["ui"]["yposition"] = ypos

        config.sections["ui"]["height"] = height
        config.sections["ui"]["width"] = width

        config.sections["ui"]["maximized"] = self.MainWindow.is_maximized()
        config.sections["ui"]["last_tab_id"] = self.current_page_id

        for page in (self.userbrowse, self.userlist, self.chatrooms, self.downloads, self.uploads, self.search):
            page.save_columns()

    """ Init UI """

    def update_window_properties(self):

        # Clear notifications when main window is focused
        self.MainWindow.connect("notify::is-active", self.on_window_active_changed)
        self.MainWindow.connect("notify::visible", self.on_window_visible_changed)

        # Auto-away mode
        if Gtk.get_major_version() == 4:
            self.gesture_click = Gtk.GestureClick()
            self.MainWindow.add_controller(self.gesture_click)

            key_controller = Gtk.EventControllerKey()
            key_controller.set_propagation_phase(Gtk.PropagationPhase.CAPTURE)
            key_controller.connect("key-released", self.on_cancel_auto_away)
            self.MainWindow.add_controller(key_controller)

        else:
            self.gesture_click = Gtk.GestureMultiPress.new(self.MainWindow)

            self.MainWindow.connect("key-release-event", self.on_cancel_auto_away)

        self.gesture_click.set_button(0)
        self.gesture_click.set_propagation_phase(Gtk.PropagationPhase.CAPTURE)
        self.gesture_click.connect("pressed", self.on_cancel_auto_away)

        # System window close (X)
        if Gtk.get_major_version() == 4:
            self.MainWindow.connect("close-request", self.on_close_request)
        else:
            self.MainWindow.connect("delete-event", self.on_close_request)

        # Set main window title and icon
        self.MainWindow.set_title(GLib.get_application_name())

        main_icon = get_icon("n")

        if main_icon and Gtk.get_major_version() == 3:
            self.MainWindow.set_default_icon(main_icon)
        else:
            self.MainWindow.set_default_icon_name(GLib.get_prgname())

        # Set main window size
        width = config.sections["ui"]["width"]
        height = config.sections["ui"]["height"]

        if Gtk.get_major_version() == 4:
            self.MainWindow.set_default_size(width, height)
        else:
            self.MainWindow.resize(width, height)

        # Set main window position
        if Gtk.get_major_version() == 3:
            xpos = config.sections["ui"]["xposition"]
            ypos = config.sections["ui"]["yposition"]

            if min(xpos, ypos) < 0:
                self.MainWindow.set_position(Gtk.WindowPosition.CENTER)
            else:
                self.MainWindow.move(xpos, ypos)

        # Maximize main window if necessary
        if config.sections["ui"]["maximized"]:
            self.MainWindow.maximize()

    def init_spell_checker(self):

        try:
            gi.require_version('Gspell', '1')
            from gi.repository import Gspell
            self.spell_checker = Gspell.Checker.new()

        except (ImportError, ValueError):
            self.spell_checker = False

    def update_visuals(self):
        for widget in list(self.__dict__.values()):
            update_widget_visuals(widget)

    """ Connection """

    def network_callback(self, msgs):
        # High priority to ensure there are no delays
        GLib.idle_add(self.np.network_event, msgs, priority=GLib.PRIORITY_HIGH_IDLE)

    def server_login(self):
        self.set_widget_online_status(True)

    def server_disconnect(self):

        self.remove_away_timer()
        self.set_user_status(_("Offline"))

        self.set_widget_online_status(False)
        self.tray_icon.set_connected(False)

        # Reset transfer stats (speed, total files/users)
        self.update_bandwidth()

    def invalid_password_response(self, dialog, response_id, data):

        if response_id == 2:
            self.on_settings(page='Network')

        dialog.destroy()

    def invalid_password(self):

        title = _("Invalid Password")
        msg = _("User %s already exists, and the password you entered is invalid. Please choose another username "
                "if this is your first time logging in.") % config.sections["server"]["login"]

        option_dialog(
            parent=self.application.get_active_window(),
            title=title,
            message=msg,
            first_button=_("_Cancel"),
            second_button=_("Change _Login Details"),
            callback=self.invalid_password_response
        )

    def set_widget_online_status(self, status):

        self.connect_action.set_enabled(not status)
        self.disconnect_action.set_enabled(status)
        self.away_action.set_enabled(status)
        self.get_privileges_action.set_enabled(status)

        self.UserBrowseCombo.set_sensitive(status)

        if self.current_page_id == self.userbrowse.page_id:
            GLib.idle_add(lambda: self.UserBrowseEntry.grab_focus() == -1)

        self.UserInfoCombo.set_sensitive(status)

        if self.current_page_id == self.userinfo.page_id:
            GLib.idle_add(lambda: self.UserInfoEntry.grab_focus() == -1)

        self.SearchCombo.set_sensitive(status)

        if self.current_page_id == self.search.page_id:
            GLib.idle_add(lambda: self.SearchEntry.grab_focus() == -1)

        self.interests.RecommendationsButton.set_sensitive(status)
        self.interests.SimilarUsersButton.set_sensitive(status)

        self.ChatroomsEntry.set_sensitive(status)
        self.RoomList.set_sensitive(status)

        self.tray_icon.set_server_actions_sensitive(status)

    """ Action Callbacks """

    # File

    def on_connect(self, *args):
        self.np.connect()

    def on_disconnect(self, *args):
        self.np.disconnect()

    def on_away(self, *args):
        self.np.set_away_mode(not self.np.away, save_state=True)

    def on_get_privileges(self, *args):

        import urllib.parse

        login = urllib.parse.quote(config.sections["server"]["login"])
        open_uri(config.privileges_url % login)
        self.np.request_check_privileges()

    def on_fast_configure(self, *args, show=True):

        if self.fastconfigure is None:
            self.fastconfigure = FastConfigureAssistant(self)

        if self.preferences is not None and self.preferences.dialog.get_property("visible"):
            return

        if show:
            self.fastconfigure.show()

    def on_settings(self, *args, page=None):

        if self.preferences is None:
            self.preferences = Preferences(self)

        if self.fastconfigure is not None and self.fastconfigure.FastConfigureDialog.get_property("visible"):
            return

        self.preferences.set_settings()

        if page:
            self.preferences.set_active_page(page)

        self.preferences.show()

    # View

    def on_prefer_dark_mode(self, action, *args):

        state = config.sections["ui"]["dark_mode"]
        set_dark_mode(not state)
        action.set_state(GLib.Variant.new_boolean(not state))

        config.sections["ui"]["dark_mode"] = not state

    def set_show_header_bar(self, show):

        if show:
            self.remove_toolbar()
            self.set_header_bar(self.current_page_id)

        else:
            self.remove_header_bar()
            self.set_toolbar(self.current_page_id)

        set_use_header_bar(show)

    def on_show_header_bar(self, action, *args):

        state = config.sections["ui"]["header_bar"]
        self.set_show_header_bar(not state)
        action.set_state(GLib.Variant.new_boolean(not state))

        config.sections["ui"]["header_bar"] = not state

    def set_show_log(self, show):

        if show:
            self.DebugLog.show()
            self.log_textview.scroll_bottom()
        else:
            self.DebugLog.hide()

    def on_show_log(self, action, *args):

        state = config.sections["logging"]["logcollapsed"]
        self.set_show_log(state)
        action.set_state(GLib.Variant.new_boolean(state))

        config.sections["logging"]["logcollapsed"] = not state

    def set_toggle_buddy_list(self, mode):

        page_id = self.userlist.page_id

        if self.userlist.Main in self.MainPaned.get_children():

            if mode == "always":
                return

            if Gtk.get_major_version() == 4:
                self.MainPaned.set_property("end-child", None)
            else:
                self.MainPaned.remove(self.userlist.Main)

        elif self.userlist.Main in self.ChatroomsPane.get_children():

            if mode == "chatrooms":
                return

            if Gtk.get_major_version() == 4:
                self.ChatroomsPane.set_property("end-child", None)
            else:
                self.ChatroomsPane.remove(self.userlist.Main)

        elif self.userlist.Main in self.userlistvbox.get_children():

            if mode == "tab":
                return

            self.userlistvbox.remove(self.userlist.Main)
            self.hide_tab(page_id)

        if mode == "always":

            if self.userlist.Main not in self.MainPaned.get_children():
                if Gtk.get_major_version() == 4:
                    self.MainPaned.set_end_child(self.userlist.Main)
                    self.MainPaned.set_resize_end_child(False)
                else:
                    self.MainPaned.pack2(self.userlist.Main, False, True)

            self.userlist.BuddiesToolbar.show()
            self.userlist.UserLabel.hide()
            self.userlist.Main.show()
            return

        if mode == "chatrooms":

            if self.userlist.Main not in self.ChatroomsPane.get_children():
                if Gtk.get_major_version() == 4:
                    self.ChatroomsPane.set_end_child(self.userlist.Main)
                    self.ChatroomsPane.set_resize_end_child(False)
                else:
                    self.ChatroomsPane.pack2(self.userlist.Main, False, True)

            self.userlist.BuddiesToolbar.show()
            self.userlist.UserLabel.hide()
            self.userlist.Main.show()
            return

        self.userlistvbox.add(self.userlist.Main)
        self.show_tab(page_id)

        self.userlist.BuddiesToolbar.hide()
        self.userlist.UserLabel.show()
        self.userlist.Main.hide()

    def on_toggle_buddy_list(self, action, state):
        """ Function used to switch around the UI the BuddyList position """

        mode = state.get_string()

        self.set_toggle_buddy_list(mode)
        action.set_state(state)

        config.sections["ui"]["buddylistinchatrooms"] = mode

    # Shares

    def on_configure_shares(self, *args):
        self.on_settings(page='Shares')

    def on_rescan_shares(self, *args):
        self.np.shares.rescan_shares()

    def on_browse_public_shares(self, *args):
        self.np.userbrowse.browse_local_public_shares(new_request=True)

    def on_browse_buddy_shares(self, *args):
        self.np.userbrowse.browse_local_buddy_shares(new_request=True)

    # Help

    def on_keyboard_shortcuts(self, *args):

<<<<<<< HEAD
        if not hasattr(self, "shortcuts"):
            self.shortcuts = UserInterface("ui/dialogs/shortcuts.ui")
            set_dialog_properties(self.shortcuts.dialog, self.MainWindow, quit_callback=self.on_dialog_hide)
=======
        if self.shortcuts is None:
            self.shortcuts = Shortcuts(self)
>>>>>>> 6b87dfce

        self.shortcuts.show()

    def on_transfer_statistics(self, *args):
        self.statistics.show()

    def on_report_bug(self, *args):
        open_uri(config.issue_tracker_url)

    def on_improve_translations(self, *args):
        open_uri(config.translations_url)

    def _on_check_latest(self):

        try:
            hlatest, latest, date = get_latest_version()
            myversion = int(make_version(config.version))

        except Exception as m:
            GLib.idle_add(
                message_dialog,
                self.MainWindow,
                _("Error retrieving latest version"),
                str(m)
            )
            self.checking_update = False
            return

        if latest > myversion:
            version_label = _("Version %s is available") % hlatest

            if date:
                version_label += ", " + _("released on %s") % date

            GLib.idle_add(
                message_dialog,
                self.MainWindow,
                _("Out of date"),
                version_label
            )

        elif myversion > latest:
            GLib.idle_add(
                message_dialog,
                self.MainWindow,
                _("Up to date"),
                _("You appear to be using a development version of Nicotine+.")
            )

        else:
            GLib.idle_add(
                message_dialog,
                self.MainWindow,
                _("Up to date"),
                _("You are using the latest version of Nicotine+.")
            )

        self.checking_update = False

    def on_check_latest(self, *args):

        if not self.checking_update:
            thread = threading.Thread(target=self._on_check_latest)
            thread.name = "UpdateChecker"
            thread.daemon = True
            thread.start()

            self.checking_update = True

    def on_about(self, *args):

        if self.about is None:
            self.about = About(self)

        self.about.show()

    """ Actions """

    def set_up_actions(self):

        # Menu Button

        action = Gio.SimpleAction.new("menu", None)
        action.connect("activate", self.on_menu)
        self.application.add_action(action)

        # File

        self.connect_action = Gio.SimpleAction.new("connect", None)
        self.connect_action.connect("activate", self.on_connect)
        self.application.add_action(self.connect_action)
        self.application.set_accels_for_action("app.connect", ["<Shift><Primary>c"])

        self.disconnect_action = Gio.SimpleAction.new("disconnect", None)
        self.disconnect_action.connect("activate", self.on_disconnect)
        self.application.add_action(self.disconnect_action)
        self.application.set_accels_for_action("app.disconnect", ["<Shift><Primary>d"])

        state = config.sections["server"]["away"]
        self.away_action = Gio.SimpleAction.new_stateful("away", None, GLib.Variant.new_boolean(state))
        self.away_action.connect("change-state", self.on_away)
        self.MainWindow.add_action(self.away_action)
        self.application.set_accels_for_action("win.away", ["<Primary>h"])

        self.get_privileges_action = Gio.SimpleAction.new("getprivileges", None)
        self.get_privileges_action.connect("activate", self.on_get_privileges)
        self.application.add_action(self.get_privileges_action)

        action = Gio.SimpleAction.new("fastconfigure", None)
        action.connect("activate", self.on_fast_configure)
        self.application.add_action(action)

        action = Gio.SimpleAction.new("settings", None)
        action.connect("activate", self.on_settings)
        self.application.add_action(action)
        self.application.set_accels_for_action("app.settings", ["<Primary>comma", "<Primary>p"])

        action = Gio.SimpleAction.new("quit", None)  # Menu 'Quit' always Quits
        action.connect("activate", self.on_quit)
        self.application.add_action(action)

        # Window (system menu and events)

        action = Gio.SimpleAction.new("close", None)  # 'When closing Nicotine+'
        action.connect("activate", self.on_close_request)
        self.application.add_action(action)
        self.application.set_accels_for_action("app.close", ["<Primary>q"])

        action = Gio.SimpleAction.new("exit_dialog", None)  # Show all exit options
        action.connect("activate", self.exit_dialog)
        self.application.add_action(action)
        self.application.set_accels_for_action("app.exit_dialog", ["<Shift><Primary>q"])

        action = Gio.SimpleAction.new("force_quit", None)
        action.connect("activate", self.np.quit)
        self.application.add_action(action)
        self.application.set_accels_for_action("app.force_quit", ["<Primary><Alt>q"])

        # View

        state = config.sections["ui"]["dark_mode"]
        self.dark_mode_action = Gio.SimpleAction.new_stateful("preferdarkmode", None, GLib.Variant.new_boolean(state))
        self.dark_mode_action.connect("change-state", self.on_prefer_dark_mode)
        self.MainWindow.add_action(self.dark_mode_action)

        state = config.sections["ui"]["header_bar"]
        action = Gio.SimpleAction.new_stateful("showheaderbar", None, GLib.Variant.new_boolean(state))
        action.set_enabled(sys.platform != "darwin")  # Disable header bar on macOS for now due to GTK 3 perf issues
        action.connect("change-state", self.on_show_header_bar)
        self.MainWindow.add_action(action)

        state = not config.sections["logging"]["logcollapsed"]
        action = Gio.SimpleAction.new_stateful("showlog", None, GLib.Variant.new_boolean(state))
        action.connect("change-state", self.on_show_log)
        self.MainWindow.add_action(action)
        self.application.set_accels_for_action("win.showlog", ["<Primary>l"])
        self.set_show_log(state)

        state = config.sections["ui"]["buddylistinchatrooms"]

        if state not in ("tab", "chatrooms", "always"):
            state = "tab"

        self.toggle_buddy_list_action = Gio.SimpleAction.new_stateful(
            "togglebuddylist", GLib.VariantType.new("s"), GLib.Variant.new_string(state))
        self.toggle_buddy_list_action.connect("change-state", self.on_toggle_buddy_list)
        self.MainWindow.add_action(self.toggle_buddy_list_action)
        self.set_toggle_buddy_list(state)

        # Shares

        action = Gio.SimpleAction.new("configureshares", None)
        action.connect("activate", self.on_configure_shares)
        self.application.add_action(action)

        action = Gio.SimpleAction.new("rescanshares", None)
        action.connect("activate", self.on_rescan_shares)
        self.application.add_action(action)
        self.application.set_accels_for_action("app.rescanshares", ["<Shift><Primary>r"])

        action = Gio.SimpleAction.new("browsepublicshares", None)
        action.connect("activate", self.on_browse_public_shares)
        self.application.add_action(action)

        action = Gio.SimpleAction.new("browsebuddyshares", None)
        action.connect("activate", self.on_browse_buddy_shares)
        self.application.add_action(action)

        # Help

        action = Gio.SimpleAction.new("keyboardshortcuts", None)
        action.connect("activate", self.on_keyboard_shortcuts)
        action.set_enabled(hasattr(Gtk, "ShortcutsWindow"))  # Not supported in Gtk <3.20
        self.application.add_action(action)
        self.application.set_accels_for_action("app.keyboardshortcuts", ["<Primary>question", "F1"])

        action = Gio.SimpleAction.new("transferstatistics", None)
        action.connect("activate", self.on_transfer_statistics)
        self.application.add_action(action)

        action = Gio.SimpleAction.new("reportbug", None)
        action.connect("activate", self.on_report_bug)
        self.application.add_action(action)

        action = Gio.SimpleAction.new("improvetranslations", None)
        action.connect("activate", self.on_improve_translations)
        self.application.add_action(action)

        action = Gio.SimpleAction.new("checklatest", None)
        action.connect("activate", self.on_check_latest)
        self.application.add_action(action)

        action = Gio.SimpleAction.new("about", None)
        action.connect("activate", self.on_about)
        self.application.add_action(action)

        # Search

        self.search_mode_action = Gio.SimpleAction.new_stateful(
            "searchmode", GLib.VariantType.new("s"), GLib.Variant.new_string("global"))
        self.search_mode_action.connect("change-state", self.search.on_search_mode)
        self.MainWindow.add_action(self.search_mode_action)

        action = Gio.SimpleAction.new("wishlist", None)
        action.connect("activate", self.search.wish_list.show)
        self.application.add_action(action)
        self.application.set_accels_for_action("app.wishlist", ["<Shift><Primary>w"])

        # Notebook Tabs

        action = Gio.SimpleAction.new("tabclose", None)
        action.connect("activate", self.on_tab_close)
        self.MainWindow.add_action(action)
        self.application.set_accels_for_action("win.tabclose", ["<Primary>F4", "<Primary>w"])

        action = Gio.SimpleAction.new("tabcycle", None)
        action.connect("activate", self.on_tab_cycle)
        self.MainWindow.add_action(action)
        self.application.set_accels_for_action("win.tabcycle", ["<Primary>Tab"])

        action = Gio.SimpleAction.new("reversetabcycle", None)
        action.connect("activate", self.on_tab_cycle, True)
        self.MainWindow.add_action(action)
        self.application.set_accels_for_action("win.reversetabcycle", ["<Primary><Shift>Tab"])

        for num in range(1, 10):
            action = Gio.SimpleAction.new("primarytab" + str(num), None)
            action.connect("activate", self.on_change_primary_tab, num)
            self.MainWindow.add_action(action)
            self.application.set_accels_for_action("win.primarytab" + str(num),
                                                   ["<Primary>" + str(num), "<Alt>" + str(num)])

        # Logging

        state = ("download" in config.sections["logging"]["debugmodes"])
        action = Gio.SimpleAction.new_stateful("logdownloads", None, GLib.Variant.new_boolean(state))
        action.connect("change-state", self.on_debug_downloads)
        self.MainWindow.add_action(action)

        state = ("upload" in config.sections["logging"]["debugmodes"])
        action = Gio.SimpleAction.new_stateful("loguploads", None, GLib.Variant.new_boolean(state))
        action.connect("change-state", self.on_debug_uploads)
        self.MainWindow.add_action(action)

        state = ("search" in config.sections["logging"]["debugmodes"])
        action = Gio.SimpleAction.new_stateful("logsearches", None, GLib.Variant.new_boolean(state))
        action.connect("change-state", self.on_debug_searches)
        self.MainWindow.add_action(action)

        state = ("chat" in config.sections["logging"]["debugmodes"])
        action = Gio.SimpleAction.new_stateful("logchat", None, GLib.Variant.new_boolean(state))
        action.connect("change-state", self.on_debug_chat)
        self.MainWindow.add_action(action)

        state = ("connection" in config.sections["logging"]["debugmodes"])
        action = Gio.SimpleAction.new_stateful("logconnections", None, GLib.Variant.new_boolean(state))
        action.connect("change-state", self.on_debug_connections)
        self.MainWindow.add_action(action)

        state = ("message" in config.sections["logging"]["debugmodes"])
        action = Gio.SimpleAction.new_stateful("logmessages", None, GLib.Variant.new_boolean(state))
        action.connect("change-state", self.on_debug_messages)
        self.MainWindow.add_action(action)

        state = ("transfer" in config.sections["logging"]["debugmodes"])
        action = Gio.SimpleAction.new_stateful("logtransfers", None, GLib.Variant.new_boolean(state))
        action.connect("change-state", self.on_debug_transfers)
        self.MainWindow.add_action(action)

        state = ("miscellaneous" in config.sections["logging"]["debugmodes"])
        action = Gio.SimpleAction.new_stateful("logmiscellaneous", None, GLib.Variant.new_boolean(state))
        action.connect("change-state", self.on_debug_miscellaneous)
        self.MainWindow.add_action(action)

        # Status Bar

        state = config.sections["transfers"]["usealtlimits"]
        self.alt_speed_action = Gio.SimpleAction.new_stateful("altspeedlimit", None, GLib.Variant.new_boolean(state))
        self.alt_speed_action.connect("change-state", self.on_alternative_speed_limit)
        self.application.add_action(self.alt_speed_action)
        self.update_alternative_speed_icon(state)

    """ Primary Menus """

    def add_connection_section(self, menu):

        menu.setup(
            ("#" + _("_Connect"), "app.connect"),
            ("#" + _("_Disconnect"), "app.disconnect"),
            ("#" + _("_Away"), "win.away"),
            ("#" + _("Soulseek _Privileges"), "app.getprivileges"),
            ("", None)
        )

    def add_preferences_item(self, menu):
        menu.setup(("#" + _("_Preferences"), "app.settings"))

    def add_quit_item(self, menu):

        ellipsis = "…" if config.sections["ui"]["exitdialog"] else ""

        menu.setup(
            ("", None),
            ("#" + _("_Quit") + ellipsis, "app.quit")
        )

    def create_file_menu(self):

        menu = PopupMenu(self)
        self.add_connection_section(menu)
        self.add_preferences_item(menu)
        self.add_quit_item(menu)

        return menu

    def create_view_menu(self):

        menu = PopupMenu(self)
        menu.setup(
            ("$" + _("Prefer Dark _Mode"), "win.preferdarkmode"),
            ("$" + _("Use _Header Bar"), "win.showheaderbar"),
            ("$" + _("Show _Log History Pane"), "win.showlog"),
            ("", None),
            ("O" + _("Buddy List in Separate Tab"), "win.togglebuddylist", "tab"),
            ("O" + _("Buddy List in Chat Rooms"), "win.togglebuddylist", "chatrooms"),
            ("O" + _("Buddy List Always Visible"), "win.togglebuddylist", "always")
        )

        return menu

    def add_configure_shares_section(self, menu):

        menu.setup(
            ("#" + _("_Rescan Shares"), "app.rescanshares"),
            ("#" + _("_Configure Shares"), "app.configureshares"),
            ("", None)
        )

    def add_browse_shares_section(self, menu):

        menu.setup(
            ("#" + _("_Browse Public Shares"), "app.browsepublicshares"),
            ("#" + _("Bro_wse Buddy Shares"), "app.browsebuddyshares"),
            ("", None)
        )

    def create_shares_menu(self):

        menu = PopupMenu(self)
        self.add_configure_shares_section(menu)
        self.add_browse_shares_section(menu)

        return menu

    def create_help_menu(self):

        menu = PopupMenu(self)
        menu.setup(
            ("#" + _("_Keyboard Shortcuts"), "app.keyboardshortcuts"),
            ("#" + _("_Setup Assistant"), "app.fastconfigure"),
            ("#" + _("_Transfer Statistics"), "app.transferstatistics"),
            ("", None),
            ("#" + _("Report a _Bug"), "app.reportbug"),
            ("#" + _("Improve T_ranslations"), "app.improvetranslations"),
            ("#" + _("Check _Latest Version"), "app.checklatest"),
            ("", None),
            ("#" + _("_About Nicotine+"), "app.about")
        )

        return menu

    def create_hamburger_menu(self):
        """ Menu button menu (header bar enabled) """

        menu = PopupMenu(self)
        self.add_connection_section(menu)

        menu.setup(
            (">" + _("_View"), self.create_view_menu()),
            ("", None)
        )

        self.add_configure_shares_section(menu)
        self.add_browse_shares_section(menu)

        menu.setup((">" + _("_Help"), self.create_help_menu()))
        self.add_preferences_item(menu)
        self.add_quit_item(menu)

        return menu

    def create_menu_bar(self):
        """ Classic menu bar (header bar disabled) """

        menu = PopupMenu(self)
        menu.setup(
            (">" + _("_File"), self.create_file_menu()),
            (">" + _("_View"), self.create_view_menu()),
            (">" + _("_Shares"), self.create_shares_menu()),
            (">" + _("_Help"), self.create_help_menu())
        )

        return menu

    def set_up_menu(self):

        menu = self.create_menu_bar()
        self.application.set_menubar(menu.model)

        self.hamburger_menu = self.create_hamburger_menu()

    def on_menu(self, *args):

        if Gtk.get_major_version() == 4:
            self.header_menu.popup()
        else:
            self.header_menu.set_active(not self.header_menu.get_active())

    """ Headerbar/toolbar """

    def set_header_bar(self, page_id):
        """ Set a 'normal' headerbar for the main window (client side decorations
        enabled) """

        if not self.MainWindow.get_titlebar():
            self.header_menu.set_menu_model(self.hamburger_menu.model)
            self.application.set_accels_for_action("app.menu", ["F10"])
            self.MainWindow.set_show_menubar(False)

        header_bar = getattr(self, "header_" + page_id)

        if Gtk.get_major_version() == 4:
            header_bar.set_show_title_buttons(True)
        else:
            # Avoid "Untitled window" in certain desktop environments
            header_bar.set_title(self.MainWindow.get_title())

            header_bar.set_has_subtitle(False)
            header_bar.set_show_close_button(True)

        # Move menu button to current header bar
        end_widget = getattr(self, page_id + "_end")

        header_bar.remove(end_widget)
        header_bar.pack_end(end_widget)
        end_widget.add(self.header_menu)

        self.MainWindow.set_titlebar(header_bar)

    def set_toolbar(self, page_id):
        """ Move the headerbar widgets to a GtkBox "toolbar", and show the regular
        title bar (client side decorations disabled) """

        self.MainWindow.set_show_menubar(True)

        if not hasattr(self, page_id + "_toolbar"):
            # No toolbar needed for this page
            return

        header_bar = getattr(self, "header_" + page_id)
        toolbar = getattr(self, page_id + "_toolbar")
        toolbar_contents = getattr(self, page_id + "_toolbar_contents")

        title_widget = getattr(self, page_id + "_title")
        title_widget.set_hexpand(True)

        end_widget = getattr(self, page_id + "_end")
        header_bar.remove(end_widget)

        if Gtk.get_major_version() == 4:
            header_bar.set_title_widget(None)
        else:
            header_bar.set_custom_title(None)

        toolbar_contents.add(title_widget)
        toolbar_contents.add(end_widget)

        toolbar.show()

    def remove_header_bar(self, enable_ssd=True):
        """ Remove the current CSD headerbar, and show the regular titlebar """

        parent = self.header_menu.get_parent()
        if parent is not None:
            parent.remove(self.header_menu)

        if not enable_ssd:
            return

        # Don't override builtin accelerator for menu bar
        self.application.set_accels_for_action("app.menu", [])
        self.header_menu.set_menu_model(None)

        self.MainWindow.unrealize()
        self.MainWindow.set_titlebar(None)
        self.MainWindow.map()

    def remove_toolbar(self):
        """ Move the GtkBox toolbar widgets back to the headerbar, and hide
        the toolbar """

        if not hasattr(self, self.current_page_id + "_toolbar"):
            # No toolbar on this page
            return

        header_bar = getattr(self, "header_" + self.current_page_id)
        toolbar = getattr(self, self.current_page_id + "_toolbar")
        toolbar_contents = getattr(self, self.current_page_id + "_toolbar_contents")

        title_widget = getattr(self, self.current_page_id + "_title")
        title_widget.set_hexpand(False)
        toolbar_contents.remove(title_widget)

        if Gtk.get_major_version() == 4:
            header_bar.set_title_widget(title_widget)
        else:
            header_bar.set_custom_title(title_widget)

        end_widget = getattr(self, self.current_page_id + "_end")
        toolbar_contents.remove(end_widget)
        header_bar.pack_end(end_widget)

        toolbar.hide()

    def set_active_header_bar(self, page_id):
        """ Switch out the active headerbar for another one. This is used when
        changing the active notebook tab. """

        if config.sections["ui"]["header_bar"] and sys.platform != "darwin":
            self.remove_header_bar(enable_ssd=False)
            self.set_header_bar(page_id)
        else:
            self.remove_toolbar()
            self.set_toolbar(page_id)

        self.current_page_id = page_id

    """ Main Notebook """

    def initialize_main_tabs(self):

        # Translation for the labels of tabs, icon names
        tab_data = [
            ("search", _("Search Files"), "system-search-symbolic"),
            ("downloads", _("Downloads"), "document-save-symbolic"),
            ("uploads", _("Uploads"), "emblem-shared-symbolic"),
            ("userbrowse", _("Browse Shares"), "folder-symbolic"),
            ("userinfo", _("User Info"), "avatar-default-symbolic"),
            ("private", _("Private Chat"), "mail-send-symbolic"),
            ("userlist", _("Buddies"), "contact-new-symbolic"),
            ("chatrooms", _("Chat Rooms"), "user-available-symbolic"),
            ("interests", _("Interests"), "emblem-default-symbolic")
        ]

        # Initialize tabs labels
        for i in range(self.MainNotebook.get_n_pages()):
            tab_id, tab_text, tab_icon_name = tab_data[i]
            page = self.MainNotebook.get_nth_page(i)
            page.page_id = tab_id

            # Initialize the image label
            tab_label = ImageLabel(tab_text)
            tab_label.set_icon(tab_icon_name)
            tab_label.show()

            # Apply tab label
            setattr(self, tab_id + "_tab_label", tab_label)
            self.MainNotebook.set_tab_label(page, tab_label)
            self.MainNotebook.set_tab_reorderable(page, True)
            self.set_tab_expand(page)

    def on_switch_page(self, notebook, page, page_num):

        # Hide widgets on previous page for a performance boost
        current_page = notebook.get_nth_page(notebook.get_current_page())

        for child in current_page.get_children():
            child.hide()

        for child in page.get_children():
            child.show()

        self.set_active_header_bar(page.page_id)

        if page == self.chatroomsvbox:
            curr_page_num = self.chatrooms.get_current_page()
            curr_page = self.chatrooms.get_nth_page(curr_page_num)

            if curr_page is not None:
                self.chatrooms.notebook.emit("switch-page", curr_page, curr_page_num)
            else:
                GLib.idle_add(lambda: self.ChatroomsEntry.grab_focus() == -1)

        elif page == self.privatevbox:
            curr_page_num = self.privatechat.get_current_page()
            curr_page = self.privatechat.get_nth_page(curr_page_num)

            if curr_page is not None:
                self.privatechat.notebook.emit("switch-page", curr_page, curr_page_num)
            else:
                GLib.idle_add(lambda: self.PrivateChatEntry.grab_focus() == -1)

        elif page == self.uploadsvbox:
            self.uploads.update(forceupdate=True)
            self.clear_tab_hilite()

            if self.uploads.Main.get_visible():
                GLib.idle_add(lambda: self.uploads.Transfers.grab_focus() == -1)

        elif page == self.downloadsvbox:
            self.downloads.update(forceupdate=True)
            self.clear_tab_hilite()

            if self.downloads.Main.get_visible():
                GLib.idle_add(lambda: self.downloads.Transfers.grab_focus() == -1)

        elif page == self.searchvbox:
            curr_page_num = self.search.get_current_page()
            curr_page = self.search.get_nth_page(curr_page_num)

            if curr_page is not None:
                self.search.notebook.emit("switch-page", curr_page, curr_page_num)

            GLib.idle_add(lambda: self.SearchEntry.grab_focus() == -1)

        elif page == self.userinfovbox:
            curr_page_num = self.userinfo.get_current_page()
            curr_page = self.userinfo.get_nth_page(curr_page_num)

            if curr_page is not None:
                self.userinfo.notebook.emit("switch-page", curr_page, curr_page_num)
            else:
                GLib.idle_add(lambda: self.UserInfoEntry.grab_focus() == -1)

        elif page == self.userbrowsevbox:
            curr_page_num = self.userbrowse.get_current_page()
            curr_page = self.userbrowse.get_nth_page(curr_page_num)

            if curr_page is not None:
                self.userbrowse.notebook.emit("switch-page", curr_page, curr_page_num)
            else:
                GLib.idle_add(lambda: self.UserBrowseEntry.grab_focus() == -1)

        elif page == self.userlistvbox:
            self.userlist.update()

            if self.userlist.Main.get_visible():
                GLib.idle_add(lambda: self.userlist.UserListTree.grab_focus() == -1)

        elif page == self.interestsvbox:
            self.interests.populate_recommendations()
            GLib.idle_add(lambda: self.interests.LikesList.grab_focus() == -1)

    def on_page_reordered(self, main_notebook, child, page_num):

        page_ids = []

        for i in range(self.MainNotebook.get_n_pages()):
            page = self.MainNotebook.get_nth_page(i)
            page_ids.append(page.page_id)

        config.sections["ui"]["modes_order"] = page_ids

    def on_tab_close(self, *args):
        """ Ctrl+W and Ctrl+F4: close current secondary tab """

        notebook_name = self.current_page_id
        notebook = getattr(self, notebook_name)

        if not isinstance(notebook, IconNotebook):
            return False

        page = notebook.get_nth_page(notebook.get_current_page())

        if page is None:
            return False

        tab_label, menu_label = notebook.get_labels(page)
        tab_label.close_callback()
        return True

    def on_tab_cycle(self, widget, state, backwards=False):
        """ Ctrl+Tab and Shift+Ctrl+Tab: cycle through secondary tabs """

        notebook_name = self.current_page_id
        notebook = getattr(self, notebook_name)

        if not isinstance(notebook, IconNotebook):
            return False

        num_pages = notebook.get_n_pages()
        current_page = notebook.get_current_page()

        if backwards:
            if current_page == 0:
                notebook.set_current_page(num_pages - 1)
            else:
                notebook.prev_page()

            return True

        if current_page == (num_pages - 1):
            notebook.set_current_page(0)
        else:
            notebook.next_page()

        return True

    def on_change_primary_tab(self, widget, state, tab_num=1):
        """ Alt+1-9 or Ctrl+1-9: change main tab """

        visible_pages = []

        for i in range(self.MainNotebook.get_n_pages()):
            page = self.MainNotebook.get_nth_page(i)

            if page.get_visible():
                visible_pages.append(page)

        if len(visible_pages) < tab_num:
            return False

        page_num = self.MainNotebook.page_num(visible_pages[tab_num - 1])
        self.MainNotebook.set_current_page(page_num)
        return True

    def request_tab_hilite(self, page_id, status=1):

        if self.current_page_id == page_id:
            return

        tab_label = getattr(self, page_id + "_tab_label")

        if status == 1:
            hilite_icon = get_icon("hilite")
        else:
            hilite_icon = get_icon("hilite3")

            if tab_label.hilite_pixbuf == get_icon("hilite"):
                # Chat mentions have priority over normal notifications
                return

        if hilite_icon == tab_label.hilite_pixbuf:
            return

        tab_label.set_hilite_image(hilite_icon)
        tab_label.set_text_color(status + 1)

    def clear_tab_hilite(self):

        tab_label = getattr(self, self.current_page_id + "_tab_label")

        if not tab_label.hilite_pixbuf:
            return

        tab_label.set_hilite_image(None)
        tab_label.set_text_color(0)

    def change_main_page(self, page_id):

        self.show_tab(page_id)

        try:
            page = getattr(self, page_id + "vbox")
        except AttributeError:
            return

        page_num = self.MainNotebook.page_num(page)
        self.MainNotebook.set_current_page(page_num)

    def show_tab(self, page_id):

        if page_id == self.userlist.page_id:
            self.on_toggle_buddy_list(self.toggle_buddy_list_action, GLib.Variant.new_string("tab"))

        try:
            page = getattr(self, page_id + "vbox")
        except AttributeError:
            return

        config.sections["ui"]["modes_visible"][page_id] = True
        page.show()

        self.MainNotebook.show()

    def hide_tab(self, page_id):

        try:
            page = getattr(self, page_id + "vbox")
        except AttributeError:
            return

        config.sections["ui"]["modes_visible"][page_id] = False
        page.hide()

        if self.MainNotebook.get_n_pages() <= 1:
            self.MainNotebook.hide()

    def set_main_tabs_order(self):

        order = 0

        for name in config.sections["ui"]["modes_order"]:
            try:
                page = getattr(self, name + "vbox")
                self.MainNotebook.reorder_child(page, order)
            except AttributeError:
                pass

            order += 1

    def set_main_tabs_visibility(self):

        for page_id, enabled in config.sections["ui"]["modes_visible"].items():
            if enabled:
                self.show_tab(page_id)
                continue

            self.hide_tab(page_id)

    def set_last_session_tab(self):

        # Ensure we set a header bar, by activating the "switch-page" signal at least once
        default_page = self.MainNotebook.get_nth_page(0)
        self.MainNotebook.emit("switch-page", default_page, 0)

        if not config.sections["ui"]["tab_select_previous"]:
            return

        last_tab_id = config.sections["ui"]["last_tab_id"]

        try:
            page = getattr(self, last_tab_id + "vbox")
        except AttributeError:
            return

        if page.get_visible():
            self.MainNotebook.set_current_page(self.MainNotebook.page_num(page))

    def set_tab_expand(self, page):

        tab_label = self.MainNotebook.get_tab_label(page)
        tab_position = config.sections["ui"]["tabmain"]

        if tab_position in ("Left", "Right"):
            expand = False
        else:
            expand = True

        if Gtk.get_major_version() == 4:
            self.MainNotebook.get_page(page).set_property("tab-expand", expand)
        else:
            self.MainNotebook.child_set_property(page, "tab-expand", expand)

        tab_label.set_centered(expand)

    def set_tab_positions(self):

        default_pos = Gtk.PositionType.TOP
        positions = {
            "Top": Gtk.PositionType.TOP,
            "Bottom": Gtk.PositionType.BOTTOM,
            "Left": Gtk.PositionType.LEFT,
            "Right": Gtk.PositionType.RIGHT
        }

        # Main notebook
        self.MainNotebook.set_tab_pos(positions.get(config.sections["ui"]["tabmain"], default_pos))

        # Other notebooks
        self.chatrooms.set_tab_pos(positions.get(config.sections["ui"]["tabrooms"], default_pos))
        self.privatechat.set_tab_pos(positions.get(config.sections["ui"]["tabprivate"], default_pos))
        self.userinfo.set_tab_pos(positions.get(config.sections["ui"]["tabinfo"], default_pos))
        self.userbrowse.set_tab_pos(positions.get(config.sections["ui"]["tabbrowse"], default_pos))
        self.search.set_tab_pos(positions.get(config.sections["ui"]["tabsearch"], default_pos))

    """ Search """

    def on_settings_searches(self, *args):
        self.on_settings(page='Searches')

    def on_search(self, *args):
        self.search.on_search()
        self.SearchEntry.set_text("")

    """ User Info """

    def on_settings_userinfo(self, *args):
        self.on_settings(page='UserInfo')

    def on_get_user_info(self, widget, *args):

        username = widget.get_text()

        if not username:
            return

        self.np.userinfo.request_user_info(username)
        widget.set_text("")

    """ Browse Shares """

    def on_get_shares(self, widget, *args):

        username = widget.get_text()

        if not username:
            return

        self.np.userbrowse.browse_user(username)
        widget.set_text("")

    def on_load_from_disk_selected(self, selected, data):
        for filename in selected:
            self.np.userbrowse.load_shares_list_from_disk(filename)

    def on_load_from_disk(self, *args):

        sharesdir = os.path.join(config.data_dir, "usershares")
        try:
            if not os.path.exists(sharesdir):
                os.makedirs(sharesdir)
        except Exception as msg:
            log.add(_("Can't create directory '%(folder)s', reported error: %(error)s"),
                    {'folder': sharesdir, 'error': msg})

        choose_file(
            parent=self.MainWindow,
            title=_("Select a Saved Shares List File"),
            callback=self.on_load_from_disk_selected,
            initialdir=sharesdir,
            multiple=True
        )

    """ Chat """

    def on_settings_chat(self, *args):
        self.on_settings(page="Chats")

    def on_get_private_chat(self, widget, *args):

        username = widget.get_text()

        if not username:
            return

        self.np.privatechats.show_user(username)
        widget.set_text("")

    def on_create_room_response(self, dialog, response_id, room):

        private = dialog.checkbox.get_active()
        dialog.destroy()

        if response_id == 2:
            # Create a new room
            self.np.chatrooms.request_join_room(room, private)

    def on_create_room(self, widget, *args):

        room = widget.get_text()

        if not room:
            return False

        if room not in self.np.chatrooms.server_rooms and room not in self.np.chatrooms.private_rooms:
            option_dialog(
                parent=self.MainWindow,
                title=_('Create New Room?'),
                message=_('Do you really want to create a new room "%s"?') % room,
                checkbox_label=_("Make room private"),
                callback=self.on_create_room_response,
                callback_data=room
            )

        else:
            self.np.chatrooms.request_join_room(room)

        widget.set_text("")
        return True

    def update_completions(self):
        self.np.chatrooms.update_completions()
        self.np.privatechats.update_completions()

    """ Away Mode """

    def set_away_mode(self, is_away):

        if not is_away:
            self.set_user_status(_("Online"))
            self.set_auto_away(False)
        else:
            self.set_user_status(_("Away"))

        self.tray_icon.set_away(is_away)
        self.away_action.set_state(GLib.Variant.new_boolean(is_away))

    def set_auto_away(self, active):

        if active:
            self.auto_away = True
            self.away_timer = None

            if not self.np.away:
                self.np.set_away_mode(True)

            return

        if self.auto_away:
            self.auto_away = False

            if self.np.away:
                self.np.set_away_mode(False)

        # Reset away timer
        self.remove_away_timer()
        self.create_away_timer()

    def create_away_timer(self):

        if self.np.away:
            return

        away_interval = config.sections["server"]["autoaway"]

        if away_interval > 0:
            self.away_timer = GLib.timeout_add_seconds(60 * away_interval, self.set_auto_away, True)

    def remove_away_timer(self):

        if self.away_timer is not None:
            GLib.source_remove(self.away_timer)
            self.away_timer = None

    def on_cancel_auto_away(self, *args):

        current_time = time.time()

        if (current_time - self.away_cooldown_time) >= 5:
            self.set_auto_away(False)
            self.away_cooldown_time = current_time

        return False

    """ User Actions """

    def on_add_user(self, widget, *args):
        self.userlist.on_add_user(widget)

    """ Various """

    def focus_combobox(self, button):

        # We have the button of a combobox, find the entry
        parent = button.get_parent()

        if parent is None:
            return

        if isinstance(parent, Gtk.ComboBox):
            entry = parent.get_child()
            entry.grab_focus()
            return

        self.focus_combobox(parent)

    def on_settings_downloads(self, *args):
        self.on_settings(page='Downloads')

    def on_settings_uploads(self, *args):
        self.on_settings(page='Uploads')

    def on_dialog_hide(self, dialog, *args):
        dialog_hide(dialog)
        return True

    """ Log Pane """

    def create_log_context_menu(self):

        popup_menu_log_categories = PopupMenu(self)
        popup_menu_log_categories.setup(
            ("$" + _("Downloads"), "win.logdownloads"),
            ("$" + _("Uploads"), "win.loguploads"),
            ("$" + _("Search"), "win.logsearches"),
            ("$" + _("Chat"), "win.logchat"),
            ("", None),
            ("$" + _("[Debug] Connections"), "win.logconnections"),
            ("$" + _("[Debug] Messages"), "win.logmessages"),
            ("$" + _("[Debug] Transfers"), "win.logtransfers"),
            ("$" + _("[Debug] Miscellaneous"), "win.logmiscellaneous"),
        )

        PopupMenu(self, self.LogWindow, self.on_popup_menu_log).setup(
            ("#" + _("_Find…"), self.on_find_log_window),
            ("", None),
            ("#" + _("_Copy"), self.log_textview.on_copy_text),
            ("#" + _("Copy _All"), self.log_textview.on_copy_all_text),
            ("", None),
            ("#" + _("_Open Log Folder"), self.on_view_debug_logs),
            ("#" + _("Open _Transfer Log"), self.on_view_transfer_log),
            ("", None),
            (">" + _("_Log Categories"), popup_menu_log_categories),
            ("", None),
            ("#" + _("Clear Log View"), self.log_textview.on_clear_all_text)
        )

    def log_callback(self, timestamp_format, msg, level):
        GLib.idle_add(self.update_log, msg, level, priority=GLib.PRIORITY_LOW)

    def update_log(self, msg, level):

        if level and level.startswith("important"):
            title = "Information" if level == "important_info" else "Error"
            message_dialog(parent=self.application.get_active_window(), title=title, message=msg)
            return

        # Keep verbose debug messages out of statusbar to make it more useful
        if level not in ("transfer", "connection", "message", "miscellaneous"):
            self.set_status_text(msg)

        self.log_textview.append_line(msg, find_urls=False)
        return False

    def on_popup_menu_log(self, menu, textview):
        actions = menu.get_actions()
        actions[_("_Copy")].set_enabled(self.log_textview.get_has_selection())

    def on_find_log_window(self, *args):
        self.LogSearchBar.set_search_mode(True)

    def on_view_debug_logs(self, *args):

        log_path = config.sections["logging"]["debuglogsdir"]

        try:
            if not os.path.isdir(log_path):
                os.makedirs(log_path)

            open_file_path(config.sections["logging"]["debuglogsdir"])

        except Exception as e:
            log.add("Failed to open debug log folder: %s", e)

    def on_view_transfer_log(self, *args):
        open_log(config.sections["logging"]["transferslogsdir"], "transfers")

    def add_debug_level(self, debug_level):

        if debug_level not in config.sections["logging"]["debugmodes"]:
            config.sections["logging"]["debugmodes"].append(debug_level)

    def remove_debug_level(self, debug_level):

        if debug_level in config.sections["logging"]["debugmodes"]:
            config.sections["logging"]["debugmodes"].remove(debug_level)

    def set_debug_level(self, action, state, level):

        if state.get_boolean():
            self.add_debug_level(level)
        else:
            self.remove_debug_level(level)

        action.set_state(state)

    def on_debug_downloads(self, action, state):
        self.set_debug_level(action, state, "download")

    def on_debug_uploads(self, action, state):
        self.set_debug_level(action, state, "upload")

    def on_debug_searches(self, action, state):
        self.set_debug_level(action, state, "search")

    def on_debug_chat(self, action, state):
        self.set_debug_level(action, state, "chat")

    def on_debug_connections(self, action, state):
        self.set_debug_level(action, state, "connection")

    def on_debug_messages(self, action, state):
        self.set_debug_level(action, state, "message")

    def on_debug_transfers(self, action, state):
        self.set_debug_level(action, state, "transfer")

    def on_debug_miscellaneous(self, action, state):
        self.set_debug_level(action, state, "miscellaneous")

    """ Status Bar """

    def set_status_text(self, msg):
        self.Statusbar.set_text(msg)
        self.Statusbar.set_tooltip_text(msg)

    def set_user_status(self, status):
        self.UserStatus.set_text(status)

    def set_socket_status(self, status):
        self.SocketStatus.set_text(str(status))

    def show_scan_progress(self):

        self.scan_progress_indeterminate = True
        GLib.idle_add(self.SharesProgress.show)

    def set_scan_progress(self, value):

        self.scan_progress_indeterminate = False
        GLib.idle_add(self.SharesProgress.set_fraction, value)

    def set_scan_indeterminate(self):
        GLib.timeout_add(100, self.pulse_scan_progress)

    def pulse_scan_progress(self):

        self.SharesProgress.pulse()

        if self.scan_progress_indeterminate:
            self.set_scan_indeterminate()

    def hide_scan_progress(self):
        GLib.idle_add(self.SharesProgress.hide)

    def update_bandwidth(self):

        def _bandwidth(line):
            bandwidth = 0.0
            num_active_users = 0

            for i in line:
                speed = i.speed
                if speed is not None:
                    bandwidth = bandwidth + speed
                    num_active_users += 1

            return human_speed(bandwidth), num_active_users

        def _users(transfers, users):
            return len(users), len(transfers)

        down, active_usersdown = _bandwidth(self.downloads.transfer_list)
        up, active_usersup = _bandwidth(self.uploads.transfer_list)
        total_usersdown, filesdown = _users(self.downloads.transfer_list, self.downloads.users)
        total_usersup, filesup = _users(self.uploads.transfer_list, self.uploads.users)

        self.DownloadUsers.set_text(str(total_usersdown))
        self.UploadUsers.set_text(str(total_usersup))
        self.DownloadFiles.set_text(str(filesdown))
        self.UploadFiles.set_text(str(filesup))

        self.DownStatus.set_text("%(speed)s (%(num)i)" % {'num': active_usersdown, 'speed': down})
        self.UpStatus.set_text("%(speed)s (%(num)i)" % {'num': active_usersup, 'speed': up})

        self.tray_icon.set_transfer_status(self.tray_download_template % {'speed': down},
                                           self.tray_upload_template % {'speed': up})

    def update_alternative_speed_icon(self, active):

        if active:
            icon_name = "media-skip-backward-symbolic"
        else:
            icon_name = "media-seek-backward-symbolic"

        if Gtk.get_major_version() == 4:
            self.AltSpeedButton.set_icon_name(icon_name)
            return

        self.AltSpeedButton.set_image(Gtk.Image.new_from_icon_name(icon_name, Gtk.IconSize.BUTTON))

    def on_alternative_speed_limit(self, *args):

        state = config.sections["transfers"]["usealtlimits"]
        self.alt_speed_action.set_state(GLib.Variant.new_boolean(not state))

        config.sections["transfers"]["usealtlimits"] = not state

        self.update_alternative_speed_icon(not state)
        self.np.transfers.update_limits()
        self.tray_icon.set_alternative_speed_limit(not state)

    """ Termination """

    def on_critical_error_response(self, dialog, response_id, data):

        loop, error = data

        if response_id == 2:
            copy_text(error)
            self.on_report_bug()
            return

        dialog.destroy()
        loop.quit()

        try:
            self.np.quit()
        except Exception:
            """ We attempt a clean shut down, but this may not be possible if
            the program didn't initialize fully. Ignore any additional errors
            in that case. """
            pass

    def on_critical_error(self, exc_type, exc_value, exc_traceback):

        from traceback import format_tb

        # Check if exception occurred in a plugin
        if self.np.pluginhandler is not None:
            traceback = exc_traceback

            while True:
                if not traceback.tb_next:
                    break

                filename = traceback.tb_frame.f_code.co_filename

                for plugin_name in self.np.pluginhandler.enabled_plugins:
                    path = self.np.pluginhandler.findplugin(plugin_name)

                    if filename.startswith(path):
                        self.np.pluginhandler.show_plugin_error(
                            plugin_name, exc_type, exc_value, exc_traceback)
                        return

                traceback = traceback.tb_next

        # Show critical error dialog
        loop = GLib.MainLoop()
        error = ("\n\nNicotine+ Version: %s\nGTK Version: %s\nPython Version: %s\n\n"
                 "Type: %s\nValue: %s\nTraceback: %s" %
                 (config.version, config.gtk_version, config.python_version, exc_type,
                  exc_value, ''.join(format_tb(exc_traceback))))

        option_dialog(
            parent=self.application.get_active_window(),
            title=_("Critical Error"),
            message=_("Nicotine+ has encountered a critical error and needs to exit. "
                      "Please copy the following message and include it in a bug report:") + error,
            first_button=_("_Quit Nicotine+"),
            second_button=_("_Copy & Report Bug"),
            callback=self.on_critical_error_response,
            callback_data=(loop, error)
        )

        # Keep dialog open if error occurs on startup
        loop.run()

        raise exc_value

    def _on_critical_error_threading(self, args):
        raise args.exc_value

    def on_critical_error_threading(self, args):
        """ Exception that originated in a thread.
        Raising an exception here calls sys.excepthook(), which in turn shows an error dialog. """

        GLib.idle_add(self._on_critical_error_threading, args)

    """ Exit """

    def on_exit_dialog_response(self, dialog, response_id, data):

        checkbox = dialog.checkbox.get_active() if dialog.checkbox else None
        dialog.destroy()

        if response_id == 2:
            if checkbox:
                config.sections["ui"]["exitdialog"] = 0

            self.np.quit()

<<<<<<< HEAD
        elif response_id == 0:  # 'Run in Background'
=======
        elif response_id == 3:
>>>>>>> 6b87dfce
            if checkbox:
                config.sections["ui"]["exitdialog"] = 2

            if self.MainWindow.get_property("visible"):
                self.hide()

    def exit_dialog(self, remember=None, tray_quit=None):

        option_dialog(
            parent=self.MainWindow,
            title=_('Close Nicotine+') if remember else _('Quit Nicotine+'),
            message=_('Do you really want to exit?'),
            third=_("Run in Background") if self.MainWindow.get_property("visible") else "",
            checkbox_label=_("Remember choice") if not tray_quit and remember is True else "",
            callback=self.on_exit_dialog_response
        )
        return True

    def on_tray_quit(self, *args):
        self.exit_dialog(remember=False, tray_quit=True)

    def on_close_request(self, *args):

        if config.sections["ui"]["exitdialog"] >= 2:  # 2='Run in Background'
            self.hide()
            return True

        return self.on_quit(remember=True)

    def on_quit(self, *args, remember=False):

        if config.sections["ui"]["exitdialog"] == 0:  # 0='Quit program'
            self.np.quit()
            return True

<<<<<<< HEAD
        # 1='Show confirmation dialog'
        return self.exit_dialog(remember=remember)

    def hide(self):

        if not self.MainWindow.get_property("visible"):
            return

        # Save window state, incase application is killed later
        self.save_window_state()

        if not self.tray_icon.is_visible():
            log.add("Nicotine+ is running in the background")

        # Run in Background
        self.MainWindow.hide()

        # Save config, incase application is killed later
        config.write_configuration()
=======
        option_dialog(
            parent=self.MainWindow,
            title=_('Close Nicotine+?'),
            message=_('Do you really want to exit Nicotine+?'),
            third_button=_("Run in Background"),
            checkbox_label=_("Remember choice"),
            callback=self.on_quit_response
        )
        return True

    def on_quit(self, *args):
        self.np.quit()
>>>>>>> 6b87dfce

    def quit(self):

        # Explicitly hide tray icon, otherwise it will not disappear on Windows
        self.tray_icon.hide()

        # Save window state (window size, position, columns)
        self.save_window_state()

        config.write_configuration()
        log.remove_listener(self.log_callback)

        # Terminate GtkApplication
        self.application.quit()


class Application(Gtk.Application):

    def __init__(self, network_processor, tray_icon, start_hidden, bindip, port, ci_mode, multi_instance):

        application_id = "org.nicotine_plus.Nicotine"

        super().__init__(application_id=application_id)
        GLib.set_application_name("Nicotine+")
        GLib.set_prgname(application_id)

        if multi_instance:
            self.set_flags(Gio.ApplicationFlags.NON_UNIQUE)

        self.network_processor = network_processor
        self.tray_icon = tray_icon
        self.start_hidden = start_hidden
        self.ci_mode = ci_mode
        self.bindip = bindip
        self.port = port

        try:
            Gtk.ListStore.insert_with_valuesv

        except AttributeError:
            # GTK 4 replacement
            Gtk.ListStore.insert_with_valuesv = Gtk.ListStore.insert_with_values

        try:
            Gtk.Box.add
            Gtk.Box.get_children
            Gtk.Paned.get_children

        except AttributeError:
            # GTK 4 replacement
            Gtk.Box.add = Gtk.Box.append
            Gtk.Box.get_children = Gtk.Box.__iter__
            Gtk.Paned.get_children = Gtk.Paned.__iter__

    def do_activate(self):
        if not self.get_windows():
            # Only allow one instance of the main window

            NicotineFrame(
                self,
                self.network_processor,
                self.tray_icon,
                self.start_hidden,
                self.bindip,
                self.port,
                self.ci_mode
            )
            return

        # Show the window of the running Nicotine+ instance
        window = self.get_active_window()
        window.present_with_time(Gdk.CURRENT_TIME)

        if Gtk.get_major_version() == 3:
            window.deiconify()<|MERGE_RESOLUTION|>--- conflicted
+++ resolved
@@ -620,14 +620,8 @@
 
     def on_keyboard_shortcuts(self, *args):
 
-<<<<<<< HEAD
-        if not hasattr(self, "shortcuts"):
-            self.shortcuts = UserInterface("ui/dialogs/shortcuts.ui")
-            set_dialog_properties(self.shortcuts.dialog, self.MainWindow, quit_callback=self.on_dialog_hide)
-=======
         if self.shortcuts is None:
             self.shortcuts = Shortcuts(self)
->>>>>>> 6b87dfce
 
         self.shortcuts.show()
 
@@ -1720,10 +1714,6 @@
 
     def on_settings_uploads(self, *args):
         self.on_settings(page='Uploads')
-
-    def on_dialog_hide(self, dialog, *args):
-        dialog_hide(dialog)
-        return True
 
     """ Log Pane """
 
@@ -2013,20 +2003,16 @@
 
     def on_exit_dialog_response(self, dialog, response_id, data):
 
-        checkbox = dialog.checkbox.get_active() if dialog.checkbox else None
+        checkbox = dialog.checkbox.get_active()
         dialog.destroy()
 
-        if response_id == 2:
+        if response_id == 2:  # 'Quit'
             if checkbox:
                 config.sections["ui"]["exitdialog"] = 0
 
             self.np.quit()
 
-<<<<<<< HEAD
-        elif response_id == 0:  # 'Run in Background'
-=======
-        elif response_id == 3:
->>>>>>> 6b87dfce
+        elif response_id == 3:  # 'Run in Background'
             if checkbox:
                 config.sections["ui"]["exitdialog"] = 2
 
@@ -2039,7 +2025,8 @@
             parent=self.MainWindow,
             title=_('Close Nicotine+') if remember else _('Quit Nicotine+'),
             message=_('Do you really want to exit?'),
-            third=_("Run in Background") if self.MainWindow.get_property("visible") else "",
+            second_button=_("_Quit"),
+            third_button=_("Run in _Background") if self.MainWindow.get_property("visible") else "",
             checkbox_label=_("Remember choice") if not tray_quit and remember is True else "",
             callback=self.on_exit_dialog_response
         )
@@ -2062,7 +2049,6 @@
             self.np.quit()
             return True
 
-<<<<<<< HEAD
         # 1='Show confirmation dialog'
         return self.exit_dialog(remember=remember)
 
@@ -2082,20 +2068,6 @@
 
         # Save config, incase application is killed later
         config.write_configuration()
-=======
-        option_dialog(
-            parent=self.MainWindow,
-            title=_('Close Nicotine+?'),
-            message=_('Do you really want to exit Nicotine+?'),
-            third_button=_("Run in Background"),
-            checkbox_label=_("Remember choice"),
-            callback=self.on_quit_response
-        )
-        return True
-
-    def on_quit(self, *args):
-        self.np.quit()
->>>>>>> 6b87dfce
 
     def quit(self):
 
