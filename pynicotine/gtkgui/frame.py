--- conflicted
+++ resolved
@@ -1085,13 +1085,8 @@
         sharesdir = os.path.join(self.data_dir, "usershares")
         try:
             if not os.path.exists(sharesdir):
-<<<<<<< HEAD
-                os.mkdir(sharesdir)
-        except Exception as msg:
-=======
                 os.makedirs(sharesdir)
         except Exception, msg:
->>>>>>> 51afe226
             log.addwarning(_("Can't create directory '%(folder)s', reported error: %(error)s") % {'folder': sharesdir, 'error': msg})
 
         shares = ChooseFile(self.MainWindow.get_toplevel(), sharesdir, multiple=True)
