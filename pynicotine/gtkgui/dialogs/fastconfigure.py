# COPYRIGHT (C) 2020-2022 Nicotine+ Contributors
# COPYRIGHT (C) 2016-2017 Michael Labouebe <gfarmerfr@free.fr>
# COPYRIGHT (C) 2009-2011 quinox <quinox@users.sf.net>
#
# GNU GENERAL PUBLIC LICENSE
#    Version 3, 29 June 2007
#
# This program is free software: you can redistribute it and/or modify
# it under the terms of the GNU General Public License as published by
# the Free Software Foundation, either version 3 of the License, or
# (at your option) any later version.
#
# This program is distributed in the hope that it will be useful,
# but WITHOUT ANY WARRANTY; without even the implied warranty of
# MERCHANTABILITY or FITNESS FOR A PARTICULAR PURPOSE.  See the
# GNU General Public License for more details.
#
# You should have received a copy of the GNU General Public License
# along with this program.  If not, see <http://www.gnu.org/licenses/>.

from pynicotine.config import config
from pynicotine.core import core
from pynicotine.gtkgui.widgets.filechooser import FileChooserButton
from pynicotine.gtkgui.widgets.filechooser import FolderChooser
from pynicotine.gtkgui.widgets.dialogs import Dialog
from pynicotine.gtkgui.widgets.dialogs import EntryDialog
from pynicotine.gtkgui.widgets.treeview import TreeView
from pynicotine.gtkgui.widgets.ui import UserInterface


class FastConfigure(Dialog):

    def __init__(self, application):

        self.rescan_required = False
        self.finished = False

        ui_template = UserInterface(scope=self, path="dialogs/fastconfigure.ui")
        (
            self.account_page,
            self.download_folder_button,
            self.first_port_entry,
            self.last_port_entry,
            self.main_icon,
            self.next_button,
            self.password_entry,
            self.port_page,
            self.previous_button,
            self.set_up_button,
            self.share_page,
            self.shares_list_container,
            self.stack,
            self.summary_page,
            self.username_entry,
            self.welcome_page
        ) = ui_template.widgets

        self.pages = [self.welcome_page, self.account_page, self.port_page, self.share_page, self.summary_page]

        super().__init__(
            parent=application.window,
            content_box=self.stack,
            buttons_start=(self.previous_button,),
            buttons_end=(self.next_button,),
            default_button=self.next_button,
            show_callback=self.on_show,
            close_callback=self.on_close,
            title=_("Setup Assistant"),
            width=720,
            height=450,
            resizable=False,
            show_title=False,
            close_destroy=False
        )

        self.main_icon.set_property("icon-name", config.application_id)

        # Page specific, share_page
        self.download_folder_button = FileChooserButton(
            self.download_folder_button, self, "folder", selected_function=self.on_download_folder_selected)

        self.shares_list_view = TreeView(
            application.window, parent=self.shares_list_container, multi_select=True,
            activate_row_callback=self.on_edit_shared_folder,
            columns={
                "virtual_folder": {
                    "column_type": "text",
                    "title": _("Virtual Folder"),
                    "width": 1,
                    "expand_column": True
                },
                "folder": {
                    "column_type": "text",
                    "title": _("Folder"),
                    "width": 125,
                    "expand_column": True
                }
            }
        )

        self.reset_completeness()

    def reset_completeness(self):
        """ Turns on the complete flag if everything required is filled in. """

        page = self.stack.get_visible_child()
        page_complete = (
            (page in (self.welcome_page, self.port_page, self.summary_page))
            or (page == self.account_page and self.username_entry.get_text() and self.password_entry.get_text())
            or (page == self.share_page and self.download_folder_button.get_path())
        )
        self.finished = (page == self.summary_page)
        next_label = _("_Finish") if page == self.summary_page else _("_Next")

        if self.next_button.get_label() != next_label:
            self.next_button.set_label(next_label)

        self.next_button.set_sensitive(page_complete)

        for button in (self.previous_button, self.next_button):
            button.set_visible(page != self.welcome_page)

    def on_entry_changed(self, *_args):
        self.reset_completeness()

    def on_download_folder_selected(self):
        config.sections["transfers"]["downloaddir"] = self.download_folder_button.get_path()

    def on_add_shared_folder_selected(self, selected, _data):

        for folder_path in selected:
            new_mapping = core.shares.new_folder_mapping(folder_path=folder_path)

            if not new_mapping:
                continue

            self.shares_list_view.add_row(new_mapping)
            self.rescan_required = True

    def on_add_shared_folder(self, *_args):

        FolderChooser(
            parent=self,
            title=_("Add a Shared Folder"),
            callback=self.on_add_shared_folder_selected,
            select_multiple=True
        ).show()

    def on_edit_shared_folder_response(self, dialog, _response_id, iterator):

<<<<<<< HEAD
        new_virtual_name = dialog.get_entry_value()
        folder_path = self.shares_list_view.get_row_value(iterator, 1)
=======
        virtual_name = dialog.get_entry_value()

        if not virtual_name:
            return

        self.rescan_required = True

        shared_folders = config.sections["transfers"]["shared"]
        buddy_shared_folders = config.sections["transfers"]["buddyshared"]

        virtual_name = core.shares.get_normalized_virtual_name(
            virtual_name, shared_folders=(shared_folders + buddy_shared_folders)
        )
        old_virtual_name = self.shares_list_view.get_row_value(iterator, "virtual_folder")
        folder_path = self.shares_list_view.get_row_value(iterator, "folder")
>>>>>>> 3ea3b9bd

        new_mapping = core.shares.new_folder_mapping("public", new_virtual_name, folder_path)

        if not new_mapping:
            return

<<<<<<< HEAD
        self.shares_list_view.set_row_value(iterator, 0, new_mapping[0])
        self.rescan_required = True
=======
        self.shares_list_view.set_row_value(iterator, "virtual_folder", virtual_name)
>>>>>>> 3ea3b9bd

    def on_edit_shared_folder(self, *_args):

        for iterator in self.shares_list_view.get_selected_rows():
            virtual_name = self.shares_list_view.get_row_value(iterator, "virtual_folder")
            folder_path = self.shares_list_view.get_row_value(iterator, "folder")

            EntryDialog(
                parent=self,
                title=_("Edit Shared Folder"),
                message=_("Enter new virtual name for '%(dir)s':") % {"dir": folder_path},
                default=virtual_name,
                callback=self.on_edit_shared_folder_response,
                callback_data=iterator
            ).show()
            return

    def on_remove_shared_folder(self, *_args):

        for iterator in reversed(self.shares_list_view.get_selected_rows()):
            virtual_name = self.shares_list_view.get_row_value(iterator, "virtual_folder")
            folder_path = self.shares_list_view.get_row_value(iterator, "folder")
            mapping = (virtual_name, folder_path)

            config.sections["transfers"]["shared"].remove(mapping)
            self.shares_list_view.remove_row(iterator)

            self.rescan_required = True

    def on_page_change(self, *_args):

        page = self.stack.get_visible_child()

        if page == self.welcome_page:
            self.set_up_button.grab_focus()

        elif page == self.account_page:
            self.username_entry.grab_focus()

        self.reset_completeness()

    def on_next(self, *_args):

        if self.finished:
            self.close()
            return

        start_page_index = self.pages.index(self.stack.get_visible_child()) + 1

        for page in self.pages[start_page_index:]:
            if page.get_visible():
                self.next_button.grab_focus()
                self.stack.set_visible_child(page)
                return

    def on_previous(self, *_args):

        start_page_index = self.pages.index(self.stack.get_visible_child())

        for page in reversed(self.pages[:start_page_index]):
            if page.get_visible():
                self.previous_button.grab_focus()
                self.stack.set_visible_child(page)
                return

    def on_close(self, *_args):

        if self.rescan_required:
            core.shares.rescan_shares()

        if not self.finished:
            return True

        # port_page
        first_port = min(self.first_port_entry.get_value_as_int(), self.last_port_entry.get_value_as_int())
        last_port = max(self.first_port_entry.get_value_as_int(), self.last_port_entry.get_value_as_int())
        config.sections["server"]["portrange"] = (first_port, last_port)

        # account_page
        if config.need_config():
            config.sections["server"]["login"] = self.username_entry.get_text()
            config.sections["server"]["passw"] = self.password_entry.get_text()

        core.connect()
        return True

    def on_show(self, *_args):

        self.rescan_required = False
        self.stack.set_visible_child(self.welcome_page)

        # welcome_page
        self.set_up_button.grab_focus()

        # account_page
        self.account_page.set_visible(config.need_config())

        self.username_entry.set_text(config.sections["server"]["login"])
        self.password_entry.set_text(config.sections["server"]["passw"])

        # port_page
        first_port, last_port = config.sections["server"]["portrange"]
        self.first_port_entry.set_value(first_port)
        self.last_port_entry.set_value(last_port)

        # share_page
        if config.sections["transfers"]["downloaddir"]:
            self.download_folder_button.set_path(
                config.sections["transfers"]["downloaddir"]
            )

        self.shares_list_view.clear()

        for entry in config.sections["transfers"]["shared"]:
            virtual_name, path = entry
            self.shares_list_view.add_row([str(virtual_name), str(path)], select_row=False)<|MERGE_RESOLUTION|>--- conflicted
+++ resolved
@@ -148,38 +148,16 @@
 
     def on_edit_shared_folder_response(self, dialog, _response_id, iterator):
 
-<<<<<<< HEAD
         new_virtual_name = dialog.get_entry_value()
-        folder_path = self.shares_list_view.get_row_value(iterator, 1)
-=======
-        virtual_name = dialog.get_entry_value()
-
-        if not virtual_name:
-            return
-
-        self.rescan_required = True
-
-        shared_folders = config.sections["transfers"]["shared"]
-        buddy_shared_folders = config.sections["transfers"]["buddyshared"]
-
-        virtual_name = core.shares.get_normalized_virtual_name(
-            virtual_name, shared_folders=(shared_folders + buddy_shared_folders)
-        )
-        old_virtual_name = self.shares_list_view.get_row_value(iterator, "virtual_folder")
         folder_path = self.shares_list_view.get_row_value(iterator, "folder")
->>>>>>> 3ea3b9bd
 
         new_mapping = core.shares.new_folder_mapping("public", new_virtual_name, folder_path)
 
         if not new_mapping:
             return
 
-<<<<<<< HEAD
-        self.shares_list_view.set_row_value(iterator, 0, new_mapping[0])
+        self.shares_list_view.set_row_value(iterator, "virtual_folder", new_mapping[0])
         self.rescan_required = True
-=======
-        self.shares_list_view.set_row_value(iterator, "virtual_folder", virtual_name)
->>>>>>> 3ea3b9bd
 
     def on_edit_shared_folder(self, *_args):
 
