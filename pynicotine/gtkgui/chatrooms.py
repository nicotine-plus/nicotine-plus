--- conflicted
+++ resolved
@@ -709,13 +709,7 @@
             num_lines=self.chat_view.get_num_viewable_lines()
         )
 
-<<<<<<< HEAD
-    def populate_room_users(self, users):
-=======
-        self.chat_view.append_log_lines(log_lines, login_username=config.sections["server"]["login"])
-
     def populate_room_users(self, joined_users):
->>>>>>> 0313d29b
 
         # Temporarily disable sorting for increased performance
         self.users_list_view.disable_sorting()
@@ -754,14 +748,6 @@
         if self.chatrooms.get_current_page() == self.container:
             self.update_room_user_completions()
 
-<<<<<<< HEAD
-        self.activity_view.add_line(
-            _("%s joined the room") % core.users.login_username,
-            timestamp_format=config.sections["logging"]["rooms_timestamp"]
-        )
-
-=======
->>>>>>> 0313d29b
     def populate_user_menu(self, user, menu):
         menu.set_user(user)
         menu.toggle_user_items()
@@ -892,17 +878,11 @@
         if self.chatrooms.completion.entry == self.chat_entry:
             self.chatrooms.completion.add_completion(username)
 
-<<<<<<< HEAD
-        if not core.network_filter.is_user_ignored(username) and not core.network_filter.is_user_ip_ignored(username):
-            self.activity_view.add_line(
-                _("%s joined the room") % username, timestamp_format=config.sections["logging"]["rooms_timestamp"]
-=======
         if (not core.network_filter.is_user_ignored(username)
                 and not core.network_filter.is_user_ip_ignored(username)):
-            self.activity_view.append_line(
+            self.activity_view.add_line(
                 _("%s joined the room") % username,
                 timestamp_format=config.sections["logging"]["rooms_timestamp"]
->>>>>>> 0313d29b
             )
 
         self.add_user_row(userdata)
