# COPYRIGHT (C) 2023 Nicotine+ Contributors
#
# GNU GENERAL PUBLIC LICENSE
#    Version 3, 29 June 2007
#
# This program is free software: you can redistribute it and/or modify
# it under the terms of the GNU General Public License as published by
# the Free Software Foundation, either version 3 of the License, or
# (at your option) any later version.
#
# This program is distributed in the hope that it will be useful,
# but WITHOUT ANY WARRANTY; without even the implied warranty of
# MERCHANTABILITY or FITNESS FOR A PARTICULAR PURPOSE.  See the
# GNU General Public License for more details.
#
# You should have received a copy of the GNU General Public License
# along with this program.  If not, see <http://www.gnu.org/licenses/>.

from pynicotine.pluginsystem import BasePlugin
from pynicotine.slskmessages import UserStatus


class Plugin(BasePlugin):

    def __init__(self, *args, **kwargs):

        super().__init__(*args, **kwargs)

        self.commands = {
            "help": {
                "aliases": ["?"],
                "callback": self.help_command,
                "description": _("List available commands"),
                "usage": ["[query]"]
            },
<<<<<<< HEAD
            "hello": {
                "aliases": ["echo", "greet"],
                "callback": self.hello_command,
                "description": "Print something",
                "usage": ["[something..]"]
            },
=======
>>>>>>> f8db229f
            "away": {
                "aliases": ["a"],
                "callback": self.away_command,
                "description": _("Toggle away status"),
            },
            "quit": {
                "aliases": ["q", "exit"],
                "callback": self.quit_command,
                "description": _("Quit Nicotine+"),
                "usage": ["[-force]"]
            },
            "clear": {
                "aliases": ["cl"],
                "callback": self.clear_command,
                "description": _("Clear chat window"),
                "disable": ["cli"],
                "group": _("Chat"),
            },
            "ctcp": {
                "callback": self.ctcp_command,
                "description": _("Send client-to-client protocol query"),
                "disable": ["cli"],
                "group": _("Chat"),
                "usage": ["<version|ping>", "[user]"]
            },
            "join": {
                "aliases": ["j"],
                "callback": self.join_command,
                "description": _("Join chat room"),
                "disable": ["cli"],
                "group": _("Chat Rooms"),
                "usage": ["<room>"]
            },
            "me": {
                "callback": self.me_command,
                "description": _("Say something in the third-person"),
                "disable": ["cli"],
                "group": _("Chat"),
                "usage": ["<something..>"]
            },
<<<<<<< HEAD
            "msg": {
                "aliases": ["m"],
                "callback": self.msg_command,
                "description": _("Send private message to user"),
                "disable": ["cli"],
                "group": _("Private Chat"),
                "usage": ["<user>", "<message..>"]
            },
            "pm": {
                "callback": self.pm_command,
                "description": _("Open private chat window for user"),
                "disable": ["cli"],
                "group": _("Private Chat"),
                "usage": ["<user>"]
=======
            "sample": {
                "description": "Sample command description",
                "aliases": ["demo"],
                "disable": ["private_chat"],
                "callback": self.sample_command,
                "callback_private_chat": self.sample_command,
                "usage": ["<choice1|choice2>", "<something..>"],
                "usage_chatroom": ["<choice55|choice2>"]
            },
            "join": {
                "aliases": ["j"],
                "callback": self.join_command,
                "description": _("Join chat room"),
                "disable": ["cli"],
                "group": _("Chat Rooms"),
                "usage": ["<room>"]
            },
            "leave": {
                "aliases": ["l"],
                "callback": self.leave_command,
                "description": _("Leave chat room"),
                "disable": ["cli"],
                "group": _("Chat Rooms"),
                "usage": ["<room>"],
                "usage_chatroom": ["[room]"]
>>>>>>> f8db229f
            },
            "say": {
                "callback": self.say_command,
                "description": _("Say message in specified chat room"),
                "disable": ["cli"],
                "group": _("Chat Rooms"),
                "usage": ["<room>", "<message..>"]
            },
<<<<<<< HEAD
            "close": {
                "aliases": ["c"],
                "callback": self.close_command,
                "description": _("Close private chat"),
=======
            "pm": {
                "callback": self.pm_command,
                "description": _("Open private chat"),
                "disable": ["cli"],
                "group": _("Private Chat"),
                "usage": ["<user>"]
            },
            "close": {
                "description": "Close private chat",
                "aliases": ["c"],
                "disable": ["cli"],
                "group": "Private Chat",
                "callback": self.close_command,
                "usage_chatroom": ["<user>"],
                "usage_private_chat": ["[user]"]
            },
            "msg": {
                "aliases": ["m"],
                "callback": self.msg_command,
                "description": _("Send private message to user"),
                "disable": ["cli"],
                "group": _("Private Chat"),
                "usage": ["<user>", "<message..>"]
            },
            "add": {
                "aliases": ["buddy"],
                "callback": self.add_buddy_command,
                "description": _("Add user to buddy list"),
                "group": _("Users"),
                "usage": ["<user>"],
                "usage_private_chat": ["[user]"]
            },
            "rem": {
                "aliases": ["unbuddy"],
                "callback": self.remove_buddy_command,
                "description": _("Remove buddy from buddy list"),
                "group": _("Users"),
                "usage": ["<buddy>"],
                "usage_private_chat": ["[buddy]"]
            },
            "browse": {
                "aliases": ["b"],
                "callback": self.browse_user_command,
                "description": _("Browse files of user"),
>>>>>>> f8db229f
                "disable": ["cli"],
                "group": _("Private Chat"),
                "usage": ["<user>"],
                "usage_private_chat": ["[user]"]
            },
            "leave": {
                "aliases": ["l"],
                "callback": self.leave_command,
                "description": _("Leave chat room"),
                "disable": ["cli"],
                "group": _("Chat Rooms"),
                "usage": ["<room>"],
                "usage_chatroom": ["[room]"]
            },
            "ip": {
                "callback": self.ip_address_command,
                "description": _("Show IP address or username"),
                "group": _("Network Filters"),
                "usage": ["<user or ip>"],
                "usage_private_chat": ["[user]", "[ip]"]
            },
            "ban": {
                "callback": self.ban_command,
                "description": _("Block connections from user or IP address"),
                "group": _("Network Filters"),
                "usage": ["<user or ip>"],
                "usage_private_chat": ["[user]", "[ip]"]
            },
            "unban": {
                "callback": self.unban_command,
                "description": _("Remove user or IP address from ban lists"),
                "group": _("Network Filters"),
                "usage": ["<user or ip>"],
                "usage_private_chat": ["[user]", "[ip]"]
            },
            "ignore": {
                "callback": self.ignore_command,
                "description": _("Silence messages from user or IP address"),
                "disable": ["cli"],
                "group": _("Network Filters"),
                "usage": ["<user or ip>"],
                "usage_private_chat": ["[user]", "[ip]"]
            },
            "unignore": {
                "callback": self.unignore_command,
                "description": _("Remove user or IP address from ignore lists"),
                "disable": ["cli"],
                "group": _("Network Filters"),
                "usage": ["<user or ip>"],
                "usage_private_chat": ["[user]", "[ip]"]
            },
            "add": {
                "aliases": ["buddy"],
                "callback": self.add_buddy_command,
                "description": _("Add user to buddy list"),
                "group": _("Users"),
                "usage": ["<user>"],
                "usage_private_chat": ["[user]"]
            },
            "rem": {
                "aliases": ["unbuddy"],
                "callback": self.remove_buddy_command,
                "description": _("Remove user from buddy list"),
                "group": _("Users"),
                "usage": ["<buddy>"],
                "usage_private_chat": ["[buddy]"]
            },
            "info": {
                "aliases": ["whois", "w"],
                "callback": self.whois_command,
                "description": _("Show user profile information and interests"),
                "disable": ["cli"],
                "group": _("Users"),
                "usage": ["<user>"],
                "usage_private_chat": ["[user]"]
            },
            "browse": {
                "aliases": ["b"],
                "callback": self.browse_user_command,
                "description": _("Browse files of user"),
                "disable": ["cli"],
                "group": _("Users"),
                "usage": ["<user>"],
                "usage_private_chat": ["[user]"]
            },
            "search": {
                "aliases": ["s"],
                "callback": self.search_command,
                "description": _("Start global file search"),
                "disable": ["cli"],
                "group": _("Search Files"),
                "usage": ["<query>"]
            },
            "rsearch": {
                "aliases": ["rs"],
                "callback": self.search_rooms_command,
                "description": _("Search files in joined rooms"),
                "disable": ["cli"],
                "group": _("Search Files"),
                "usage": ["<query>"]
            },
            "bsearch": {
                "aliases": ["bs"],
                "callback": self.search_buddies_command,
                "description": _("Search files of all buddies"),
                "disable": ["cli"],
                "group": _("Search Files"),
                "usage": ["<query>"]
            },
            "usearch": {
                "aliases": ["us"],
                "callback": self.search_user_command,
                "description": _("Search a user's shared files"),
                "disable": ["cli"],
                "group": _("Search Files"),
                "usage": ["<user>", "<query>"]
            },
<<<<<<< HEAD
            "rescan": {
                "callback": self.rescan_command,
                "description": _("Rescan shares"),
                "group": _("Configure Shares"),
                "usage": ["[-force]"]
            },
            "shares": {
                "aliases": ["ls"],
                "callback": self.list_shares_command,
                "description": _("List shares"),
                "group": _("Configure Shares"),
                "usage": ["[public]", "[buddy]"]
            },
            "share": {
                "callback": self.share_command,
                "description": _("Add share"),
                "group": _("Configure Shares"),
                "usage": ["<public|buddy>", "<folder path>"]
            },
            "unshare": {
                "callback": self.unshare_command,
                "description": _("Remove share"),
                "group": _("Configure Shares"),
                "usage": ["<public|buddy>", "<virtual name>"]
            },
            "plugin": {
                "callback": self.plugin_handler_command,
                "description": _("Load or unload a plugin"),
                "group": _("Plugin Commands"),
                "usage": ["<toggle|enable|disable>", "<plugin_name>"]
            },
            "now": {
                "callback": self.now_playing_command,
                "description": _("Display the Now Playing script's output"),
                # "disable": ["cli"],
                "group": _("Now Playing")
=======
            "plugin": {
                "callback": self.plugin_handler_command,
                "description": _("Manage plugin"),
                "group": _("Plugin Commands"),
                "usage": ["<toggle|info>", "<plugin_name>"]
>>>>>>> f8db229f
            }
        }

    """ Application Commands """

    def help_command(self, args, user=None, room=None):

        if user is not None:
            command_interface = "private_chat"

        elif room is not None:
            command_interface = "chatroom"

        else:
            command_interface = "cli"

        search_query = " ".join(args.lower().split(" ", maxsplit=1))
        command_groups = self.parent.get_command_descriptions(
            command_interface, search_query=search_query
        )
        num_commands = sum(len(command_groups[x]) for x in command_groups)
        output_text = ""

        if not search_query:
            output_text += _("Listing %(num)i available commands:") % {"num": num_commands}
        else:
            output_text += _('Listing %(num)i available commands matching "%(query)s":') % {
                "num": num_commands,
                "query": search_query
            }

        for group_name, commands in command_groups.items():
            output_text += f"\n\n{group_name}:"

            for command_usage, description in commands:
                output_text += f"\n\t{command_usage}  -  {description}"

        if not search_query:
            output_text += "\n\n" + _("Type %(command)s to list similar commands") % {"command": "/help [query]"}
        elif not num_commands:
            output_text += "\n" + _("Type %(command)s to list available commands") % {"command": "/help"}

        self.output(output_text)
        return True

    def away_command(self, _args, **_unused):

<<<<<<< HEAD
        is_away = self.core.set_away_mode(save_state=True)
        login_username = self.core.login_username

        if login_username is None:
            self.output(_("%(user)s is offline") % {"user": self.config.application_name})

        elif is_away:
            self.output(_("%(user)s is away") % {"user": login_username})

        else:
            self.output(_("%(user)s is online") % {"user": login_username})

    def hello_command(self, args, **_unused):
        self.output(_("Hello there!") + " " + args)

    def plugin_handler_command(self, args, **_unused):

        action, plugin_name = self.split_args(args, 2)

        if not plugin_name:
            return False

        func = getattr(self.parent, f"{action}_plugin")

        return func(plugin_name)
=======
        if self.core.user_status == UserStatus.OFFLINE:
            self.output(_("Offline"))
            return

        self.core.set_away_mode(self.core.user_status != UserStatus.AWAY, save_state=True)
        self.output(_("Online") if self.core.user_status == UserStatus.ONLINE else _("Away"))
>>>>>>> f8db229f

    def quit_command(self, args, **_unused):

        force = (args.lstrip("- ") in ("force", "f"))

        if args and not force:
            self.output("Invalid option")
            return False

        if force:
            self.core.quit()
        else:
            self.core.confirm_quit()

        return True

    def sample_command(self, _args, **_unused):
        self.output("Hello")

    """ Chat """

    def clear_command(self, args, user=None, room=None):

        if args:
            return False

        if room is not None:
            self.core.chatrooms.clear_room_messages(room)

        elif user is not None:
            self.core.privatechat.clear_private_messages(user)

        return True

    def me_command(self, args, **_unused):
        self.send_message("/me " + args)  # /me is sent as plain text

<<<<<<< HEAD
    """ Private Chat """

    def close_command(self, args, user=None, **_unused):

        if args:
            user = args

        if user not in self.core.privatechat.users:
            self.output(_("Not messaging with user %s") % user)
            return False

        self.output(_("Closing private chat of user %s") % user)
        self.core.privatechat.remove_user(user)
        return True

    def ctcp_command(self, args, user=None, **_unused):

        query, user = self.split_args(args, 2)

        if user is False:
            return False

        if user is None:
            user = self.core.login_username

        ctcp_query = getattr(self.core.privatechat, f"CTCP_{query.upper()}")
        self.send_private(user, ctcp_query)
        return True

    def msg_command(self, args, **_unused):

        user, text = self.split_args(args, 2)

        if not text:
            return False

        self.send_private(user, text, show_ui=True, switch_page=False)
        return True

    def pm_command(self, args, **_unused):
        self.core.privatechat.show_user(args)

=======
>>>>>>> f8db229f
    """ Chat Rooms """

    def join_command(self, args, **_unused):
        self.core.chatrooms.show_room(args)

    def leave_command(self, args, room=None, **_unused):

        if args:
            room = args

        if room not in self.core.chatrooms.joined_rooms:
            self.output(_("Not joined in room %s") % room)
            return False

        self.core.chatrooms.remove_room(room)
        return True

    def say_command(self, args, **_unused):

        room, text = self.split_args(args, 2)

        if not text:
            self.output(_("Not joined in room %s") % room)
            return False

        self.send_public(room, text)
        return True

    """ Private Chat """

    def pm_command(self, args, **_unused):
        self.core.privatechat.show_user(args)

    def close_command(self, args, user=None, **_unused):

        if args:
            user = args

        if user not in self.core.privatechat.users:
            self.output(f"Not messaging with user {user}")
            return False

        self.output(f"Closing private chat of user {user}")
        self.core.privatechat.remove_user(user)
        return True

    def msg_command(self, args, **_unused):

        args_split = args.split(maxsplit=1)
        user, text = args_split[0], args_split[1]

        self.send_private(user, text, show_ui=True, switch_page=False)

    """ Users """

    def add_buddy_command(self, args, user=None, **_unused):

        if args:
            user = args

        self.core.userlist.add_buddy(user)

    def remove_buddy_command(self, args, user=None, **_unused):

        if args:
            user = args

        self.core.userlist.remove_buddy(user)

    def browse_user_command(self, args, user=None, **_unused):

        if args:
            user = args

        self.core.userbrowse.browse_user(user)

    def whois_command(self, args, user=None, **_unused):

        if args:
            user = args

        self.core.userinfo.show_user(user)

    """ Network Filters """

    def ip_address_command(self, args, user=None, **_unused):

        if self.core.network_filter.is_ip_address(args):
            self.output(self.core.network_filter.get_online_username(args))
            return

        if args:
            user = args

        online_ip_address = self.core.network_filter.get_online_user_ip_address(user)

        if not online_ip_address:
            self.core.request_ip_address(user)
            return

        self.output(online_ip_address)

    def ban_command(self, args, user=None, **_unused):

        if self.core.network_filter.is_ip_address(args):
            banned_ip_address = self.core.network_filter.ban_user_ip(ip_address=args)
        else:
            if args:
                user = args

            banned_ip_address = None
            self.core.network_filter.ban_user(user)

        self.output(_("Banned %s") % (banned_ip_address or user))

    def unban_command(self, args, user=None, **_unused):

        if self.core.network_filter.is_ip_address(args):
            unbanned_ip_addresses = self.core.network_filter.unban_user_ip(ip_address=args)
            self.core.network_filter.unban_user(self.core.network_filter.get_online_username(args))
        else:
            if args:
                user = args

            unbanned_ip_addresses = self.core.network_filter.unban_user_ip(user)
            self.core.network_filter.unban_user(user)

        self.output(_("Unbanned %s") % (" & ".join(unbanned_ip_addresses) or user))

    def ignore_command(self, args, user=None, **_unused):

        if self.core.network_filter.is_ip_address(args):
            ignored_ip_address = self.core.network_filter.ignore_user_ip(ip_address=args)
        else:
            if args:
                user = args

            ignored_ip_address = None
            self.core.network_filter.ignore_user(user)

        self.output(_("Ignored %s") % (ignored_ip_address or user))

    def unignore_command(self, args, user=None, **_unused):

        if self.core.network_filter.is_ip_address(args):
            unignored_ip_addresses = self.core.network_filter.unignore_user_ip(ip_address=args)
            self.core.network_filter.unignore_user(self.core.network_filter.get_online_username(args))
        else:
            if args:
                user = args

            unignored_ip_addresses = self.core.network_filter.unignore_user_ip(user)
            self.core.network_filter.unignore_user(user)

        self.output(_("Unignored %s") % (" & ".join(unignored_ip_addresses) or user))

    """ Configure Shares """

    def rescan_command(self, args, **_unused):

        force = (args.lstrip("- ") in ("force", "f"))

        if args and not force:
            self.output("Invalid option")
            return False

        self.core.shares.rescan_shares(force=force)
        return True

    def list_shares_command(self, args, **_unused):

        share_groups = self.core.shares.get_shared_folders()
        num_total = num_listed = 0

        for share_index, share_group in enumerate(share_groups):
            group_name = "buddy" if share_index == 1 else "public"
            num_shares = len(share_group)
            num_total += num_shares

            if not num_shares or args and group_name not in args.lower():
                continue

            self.output("\n" + f"{num_shares} {group_name} shares:")

            for virtual_name, folder_path, *_ignored in share_group:
                self.output(f'• "{virtual_name}" {folder_path}')

            num_listed += num_shares

        self.output("\n" + f"{num_listed} shares listed ({num_total} configured)")

    def share_command(self, _args, **_unused):
        pass

    def unshare_command(self, _args, **_unused):
        pass

    """ Search Files """

    def search_command(self, args, **_unused):
        self.core.search.do_search(args, "global")

    def search_rooms_command(self, args, **_unused):
        self.core.search.do_search(args, "rooms")

    def search_buddies_command(self, args, **_unused):
        self.core.search.do_search(args, "buddies")

    def search_user_command(self, args, **_unused):

        user, query = self.split_args(args, 2)

        if not query:
            return False

        self.core.search.do_search(query, "user", user=user)
        return True

    """ Now Playing """

<<<<<<< HEAD
    def now_playing_command(self, _args, **_unused):
        # TODO: Untested, move np into a new plugin
        self.core.now_playing.display_now_playing(
            callback=lambda np_message: self.echo_message(np_message))  # pylint: disable=unnecessary-lambda
=======
        self.core.search.do_search(query, "user", user=user)

    """ Plugin Commands """

    def plugin_handler_command(self, args, **_unused):

        args_split = args.split(maxsplit=1)
        action, plugin_name = args_split[0], args_split[1]

        if action == "toggle":
            self.parent.toggle_plugin(plugin_name)

        elif action == "info":
            plugin_info = self.parent.get_plugin_info(plugin_name)

            for key, value in plugin_info.items():
                self.output(f"• {key}: {value}")
>>>>>>> f8db229f
<|MERGE_RESOLUTION|>--- conflicted
+++ resolved
@@ -17,7 +17,6 @@
 # along with this program.  If not, see <http://www.gnu.org/licenses/>.
 
 from pynicotine.pluginsystem import BasePlugin
-from pynicotine.slskmessages import UserStatus
 
 
 class Plugin(BasePlugin):
@@ -33,15 +32,12 @@
                 "description": _("List available commands"),
                 "usage": ["[query]"]
             },
-<<<<<<< HEAD
             "hello": {
                 "aliases": ["echo", "greet"],
                 "callback": self.hello_command,
                 "description": "Print something",
                 "usage": ["[something..]"]
             },
-=======
->>>>>>> f8db229f
             "away": {
                 "aliases": ["a"],
                 "callback": self.away_command,
@@ -82,7 +78,6 @@
                 "group": _("Chat"),
                 "usage": ["<something..>"]
             },
-<<<<<<< HEAD
             "msg": {
                 "aliases": ["m"],
                 "callback": self.msg_command,
@@ -97,23 +92,22 @@
                 "disable": ["cli"],
                 "group": _("Private Chat"),
                 "usage": ["<user>"]
-=======
-            "sample": {
-                "description": "Sample command description",
-                "aliases": ["demo"],
-                "disable": ["private_chat"],
-                "callback": self.sample_command,
-                "callback_private_chat": self.sample_command,
-                "usage": ["<choice1|choice2>", "<something..>"],
-                "usage_chatroom": ["<choice55|choice2>"]
-            },
-            "join": {
-                "aliases": ["j"],
-                "callback": self.join_command,
-                "description": _("Join chat room"),
+            },
+            "say": {
+                "callback": self.say_command,
+                "description": _("Say message in specified chat room"),
                 "disable": ["cli"],
                 "group": _("Chat Rooms"),
-                "usage": ["<room>"]
+                "usage": ["<room>", "<message..>"]
+            },
+            "close": {
+                "aliases": ["c"],
+                "callback": self.close_command,
+                "description": _("Close private chat"),
+                "disable": ["cli"],
+                "group": _("Private Chat"),
+                "usage": ["<user>"],
+                "usage_private_chat": ["[user]"]
             },
             "leave": {
                 "aliases": ["l"],
@@ -123,44 +117,43 @@
                 "group": _("Chat Rooms"),
                 "usage": ["<room>"],
                 "usage_chatroom": ["[room]"]
->>>>>>> f8db229f
-            },
-            "say": {
-                "callback": self.say_command,
-                "description": _("Say message in specified chat room"),
-                "disable": ["cli"],
-                "group": _("Chat Rooms"),
-                "usage": ["<room>", "<message..>"]
-            },
-<<<<<<< HEAD
-            "close": {
-                "aliases": ["c"],
-                "callback": self.close_command,
-                "description": _("Close private chat"),
-=======
-            "pm": {
-                "callback": self.pm_command,
-                "description": _("Open private chat"),
-                "disable": ["cli"],
-                "group": _("Private Chat"),
-                "usage": ["<user>"]
-            },
-            "close": {
-                "description": "Close private chat",
-                "aliases": ["c"],
-                "disable": ["cli"],
-                "group": "Private Chat",
-                "callback": self.close_command,
-                "usage_chatroom": ["<user>"],
-                "usage_private_chat": ["[user]"]
-            },
-            "msg": {
-                "aliases": ["m"],
-                "callback": self.msg_command,
-                "description": _("Send private message to user"),
-                "disable": ["cli"],
-                "group": _("Private Chat"),
-                "usage": ["<user>", "<message..>"]
+            },
+            "ip": {
+                "callback": self.ip_address_command,
+                "description": _("Show IP address or username"),
+                "group": _("Network Filters"),
+                "usage": ["<user or ip>"],
+                "usage_private_chat": ["[user]", "[ip]"]
+            },
+            "ban": {
+                "callback": self.ban_command,
+                "description": _("Block connections from user or IP address"),
+                "group": _("Network Filters"),
+                "usage": ["<user or ip>"],
+                "usage_private_chat": ["[user]", "[ip]"]
+            },
+            "unban": {
+                "callback": self.unban_command,
+                "description": _("Remove user or IP address from ban lists"),
+                "group": _("Network Filters"),
+                "usage": ["<user or ip>"],
+                "usage_private_chat": ["[user]", "[ip]"]
+            },
+            "ignore": {
+                "callback": self.ignore_command,
+                "description": _("Silence messages from user or IP address"),
+                "disable": ["cli"],
+                "group": _("Network Filters"),
+                "usage": ["<user or ip>"],
+                "usage_private_chat": ["[user]", "[ip]"]
+            },
+            "unignore": {
+                "callback": self.unignore_command,
+                "description": _("Remove user or IP address from ignore lists"),
+                "disable": ["cli"],
+                "group": _("Network Filters"),
+                "usage": ["<user or ip>"],
+                "usage_private_chat": ["[user]", "[ip]"]
             },
             "add": {
                 "aliases": ["buddy"],
@@ -173,96 +166,24 @@
             "rem": {
                 "aliases": ["unbuddy"],
                 "callback": self.remove_buddy_command,
-                "description": _("Remove buddy from buddy list"),
+                "description": _("Remove user from buddy list"),
                 "group": _("Users"),
                 "usage": ["<buddy>"],
                 "usage_private_chat": ["[buddy]"]
+            },
+            "info": {
+                "aliases": ["whois", "w"],
+                "callback": self.whois_command,
+                "description": _("Show user profile information and interests"),
+                "disable": ["cli"],
+                "group": _("Users"),
+                "usage": ["<user>"],
+                "usage_private_chat": ["[user]"]
             },
             "browse": {
                 "aliases": ["b"],
                 "callback": self.browse_user_command,
                 "description": _("Browse files of user"),
->>>>>>> f8db229f
-                "disable": ["cli"],
-                "group": _("Private Chat"),
-                "usage": ["<user>"],
-                "usage_private_chat": ["[user]"]
-            },
-            "leave": {
-                "aliases": ["l"],
-                "callback": self.leave_command,
-                "description": _("Leave chat room"),
-                "disable": ["cli"],
-                "group": _("Chat Rooms"),
-                "usage": ["<room>"],
-                "usage_chatroom": ["[room]"]
-            },
-            "ip": {
-                "callback": self.ip_address_command,
-                "description": _("Show IP address or username"),
-                "group": _("Network Filters"),
-                "usage": ["<user or ip>"],
-                "usage_private_chat": ["[user]", "[ip]"]
-            },
-            "ban": {
-                "callback": self.ban_command,
-                "description": _("Block connections from user or IP address"),
-                "group": _("Network Filters"),
-                "usage": ["<user or ip>"],
-                "usage_private_chat": ["[user]", "[ip]"]
-            },
-            "unban": {
-                "callback": self.unban_command,
-                "description": _("Remove user or IP address from ban lists"),
-                "group": _("Network Filters"),
-                "usage": ["<user or ip>"],
-                "usage_private_chat": ["[user]", "[ip]"]
-            },
-            "ignore": {
-                "callback": self.ignore_command,
-                "description": _("Silence messages from user or IP address"),
-                "disable": ["cli"],
-                "group": _("Network Filters"),
-                "usage": ["<user or ip>"],
-                "usage_private_chat": ["[user]", "[ip]"]
-            },
-            "unignore": {
-                "callback": self.unignore_command,
-                "description": _("Remove user or IP address from ignore lists"),
-                "disable": ["cli"],
-                "group": _("Network Filters"),
-                "usage": ["<user or ip>"],
-                "usage_private_chat": ["[user]", "[ip]"]
-            },
-            "add": {
-                "aliases": ["buddy"],
-                "callback": self.add_buddy_command,
-                "description": _("Add user to buddy list"),
-                "group": _("Users"),
-                "usage": ["<user>"],
-                "usage_private_chat": ["[user]"]
-            },
-            "rem": {
-                "aliases": ["unbuddy"],
-                "callback": self.remove_buddy_command,
-                "description": _("Remove user from buddy list"),
-                "group": _("Users"),
-                "usage": ["<buddy>"],
-                "usage_private_chat": ["[buddy]"]
-            },
-            "info": {
-                "aliases": ["whois", "w"],
-                "callback": self.whois_command,
-                "description": _("Show user profile information and interests"),
-                "disable": ["cli"],
-                "group": _("Users"),
-                "usage": ["<user>"],
-                "usage_private_chat": ["[user]"]
-            },
-            "browse": {
-                "aliases": ["b"],
-                "callback": self.browse_user_command,
-                "description": _("Browse files of user"),
                 "disable": ["cli"],
                 "group": _("Users"),
                 "usage": ["<user>"],
@@ -300,7 +221,6 @@
                 "group": _("Search Files"),
                 "usage": ["<user>", "<query>"]
             },
-<<<<<<< HEAD
             "rescan": {
                 "callback": self.rescan_command,
                 "description": _("Rescan shares"),
@@ -328,22 +248,15 @@
             },
             "plugin": {
                 "callback": self.plugin_handler_command,
-                "description": _("Load or unload a plugin"),
+                "description": _("Manage plugin"),
                 "group": _("Plugin Commands"),
-                "usage": ["<toggle|enable|disable>", "<plugin_name>"]
+                "usage": ["<toggle|info>", "<plugin_name>"]
             },
             "now": {
                 "callback": self.now_playing_command,
                 "description": _("Display the Now Playing script's output"),
                 # "disable": ["cli"],
                 "group": _("Now Playing")
-=======
-            "plugin": {
-                "callback": self.plugin_handler_command,
-                "description": _("Manage plugin"),
-                "group": _("Plugin Commands"),
-                "usage": ["<toggle|info>", "<plugin_name>"]
->>>>>>> f8db229f
             }
         }
 
@@ -391,7 +304,6 @@
 
     def away_command(self, _args, **_unused):
 
-<<<<<<< HEAD
         is_away = self.core.set_away_mode(save_state=True)
         login_username = self.core.login_username
 
@@ -407,25 +319,6 @@
     def hello_command(self, args, **_unused):
         self.output(_("Hello there!") + " " + args)
 
-    def plugin_handler_command(self, args, **_unused):
-
-        action, plugin_name = self.split_args(args, 2)
-
-        if not plugin_name:
-            return False
-
-        func = getattr(self.parent, f"{action}_plugin")
-
-        return func(plugin_name)
-=======
-        if self.core.user_status == UserStatus.OFFLINE:
-            self.output(_("Offline"))
-            return
-
-        self.core.set_away_mode(self.core.user_status != UserStatus.AWAY, save_state=True)
-        self.output(_("Online") if self.core.user_status == UserStatus.ONLINE else _("Away"))
->>>>>>> f8db229f
-
     def quit_command(self, args, **_unused):
 
         force = (args.lstrip("- ") in ("force", "f"))
@@ -462,7 +355,6 @@
     def me_command(self, args, **_unused):
         self.send_message("/me " + args)  # /me is sent as plain text
 
-<<<<<<< HEAD
     """ Private Chat """
 
     def close_command(self, args, user=None, **_unused):
@@ -505,8 +397,6 @@
     def pm_command(self, args, **_unused):
         self.core.privatechat.show_user(args)
 
-=======
->>>>>>> f8db229f
     """ Chat Rooms """
 
     def join_command(self, args, **_unused):
@@ -534,31 +424,6 @@
 
         self.send_public(room, text)
         return True
-
-    """ Private Chat """
-
-    def pm_command(self, args, **_unused):
-        self.core.privatechat.show_user(args)
-
-    def close_command(self, args, user=None, **_unused):
-
-        if args:
-            user = args
-
-        if user not in self.core.privatechat.users:
-            self.output(f"Not messaging with user {user}")
-            return False
-
-        self.output(f"Closing private chat of user {user}")
-        self.core.privatechat.remove_user(user)
-        return True
-
-    def msg_command(self, args, **_unused):
-
-        args_split = args.split(maxsplit=1)
-        user, text = args_split[0], args_split[1]
-
-        self.send_private(user, text, show_ui=True, switch_page=False)
 
     """ Users """
 
@@ -725,29 +590,25 @@
         self.core.search.do_search(query, "user", user=user)
         return True
 
+    """ Plugin Commands """
+
+    def plugin_handler_command(self, args, **_unused):
+
+        args_split = args.split(maxsplit=1)
+        action, plugin_name = args_split[0], args_split[1]
+
+        if action == "toggle":
+            self.parent.toggle_plugin(plugin_name)
+
+        elif action == "info":
+            plugin_info = self.parent.get_plugin_info(plugin_name)
+
+            for key, value in plugin_info.items():
+                self.output(f"• {key}: {value}")
+
     """ Now Playing """
 
-<<<<<<< HEAD
     def now_playing_command(self, _args, **_unused):
         # TODO: Untested, move np into a new plugin
         self.core.now_playing.display_now_playing(
-            callback=lambda np_message: self.echo_message(np_message))  # pylint: disable=unnecessary-lambda
-=======
-        self.core.search.do_search(query, "user", user=user)
-
-    """ Plugin Commands """
-
-    def plugin_handler_command(self, args, **_unused):
-
-        args_split = args.split(maxsplit=1)
-        action, plugin_name = args_split[0], args_split[1]
-
-        if action == "toggle":
-            self.parent.toggle_plugin(plugin_name)
-
-        elif action == "info":
-            plugin_info = self.parent.get_plugin_info(plugin_name)
-
-            for key, value in plugin_info.items():
-                self.output(f"• {key}: {value}")
->>>>>>> f8db229f
+            callback=lambda np_message: self.echo_message(np_message))  # pylint: disable=unnecessary-lambda