# COPYRIGHT (C) 2020-2023 Nicotine+ Contributors
# COPYRIGHT (C) 2016-2017 Michael Labouebe <gfarmerfr@free.fr>
# COPYRIGHT (C) 2008-2011 quinox <quinox@users.sf.net>
# COPYRIGHT (C) 2007 gallows <g4ll0ws@gmail.com>
# COPYRIGHT (C) 2006-2009 daelstorm <daelstorm@gmail.com>
# COPYRIGHT (C) 2003-2004 Hyriand <hyriand@thegraveyard.org>
#
# GNU GENERAL PUBLIC LICENSE
#    Version 3, 29 June 2007
#
# This program is free software: you can redistribute it and/or modify
# it under the terms of the GNU General Public License as published by
# the Free Software Foundation, either version 3 of the License, or
# (at your option) any later version.
#
# This program is distributed in the hope that it will be useful,
# but WITHOUT ANY WARRANTY; without even the implied warranty of
# MERCHANTABILITY or FITNESS FOR A PARTICULAR PURPOSE.  See the
# GNU General Public License for more details.
#
# You should have received a copy of the GNU General Public License
# along with this program.  If not, see <http://www.gnu.org/licenses/>.

import os

from gi.repository import GLib

from pynicotine.config import config
from pynicotine.core import core
from pynicotine.events import events
from pynicotine.gtkgui.popovers.chatcommandhelp import ChatCommandHelp
from pynicotine.gtkgui.popovers.chathistory import ChatHistory
from pynicotine.gtkgui.widgets import ui
from pynicotine.gtkgui.widgets.iconnotebook import IconNotebook
from pynicotine.gtkgui.widgets.popupmenu import PopupMenu
from pynicotine.gtkgui.widgets.popupmenu import UserPopupMenu
from pynicotine.gtkgui.widgets.dialogs import OptionDialog
from pynicotine.gtkgui.widgets.textentry import ChatCompletion
from pynicotine.gtkgui.widgets.textentry import ChatEntry
from pynicotine.gtkgui.widgets.textentry import TextSearchBar
from pynicotine.gtkgui.widgets.textview import ChatView
from pynicotine.logfacility import log
from pynicotine.slskmessages import UserStatus
from pynicotine.utils import clean_file


class PrivateChats(IconNotebook):

    def __init__(self, window):

        super().__init__(
            window,
            parent=window.private_content,
            parent_page=window.private_page,
            switch_page_callback=self.on_switch_chat,
            reorder_page_callback=self.on_reordered_page
        )

        self.highlighted_users = []
        self.completion = ChatCompletion()
        self.history = ChatHistory(window)
        self.command_help = None

        for event_name, callback in (
            ("clear-private-messages", self.clear_messages),
            ("echo-private-message", self.echo_private_message),
            ("message-user", self.message_user),
            ("private-chat-completions", self.update_completions),
            ("private-chat-show-user", self.show_user),
            ("private-chat-remove-user", self.remove_user),
            ("send-private-message", self.send_message),
            ("server-disconnect", self.server_disconnect),
            ("user-status", self.user_status)
        ):
            events.connect(event_name, callback)

    def on_reordered_page(self, *_args):

        tab_order = {}

        for user, tab in self.pages.items():
            tab_position = self.page_num(tab.container)
            tab_order[tab_position] = user

        config.sections["privatechat"]["users"] = [user for tab_index, user in sorted(tab_order.items())]

    def on_switch_chat(self, _notebook, page, _page_num):

        if self.window.current_page_id != self.window.private_page.id:
            return

        for user, tab in self.pages.items():
            if tab.container != page:
                continue

            self.window.application.set_spell_widget(tab.chat_entry.widget)

            self.completion.set_entry(tab.chat_entry.widget)
            tab.update_room_user_completions()

            if self.command_help is None:
                self.command_help = ChatCommandHelp(window=self.window, interface="private_chat")

            self.command_help.widget.unparent()
            tab.help_button.set_popover(self.command_help.widget)

            if not tab.loaded:
                tab.load()

            # Remove highlight if selected tab belongs to a user in the list of highlights
            self.unhighlight_user(user)
            break

    def on_get_private_chat(self, *_args):

        username = self.window.private_entry.get_text().strip()

        if not username:
            return

        self.window.private_entry.set_text("")
        core.privatechat.show_user(username)

    def clear_messages(self, user):

        page = self.pages.get(user)

        if page is not None:
            page.chat_view.clear()

    def clear_notifications(self):

        if self.window.current_page_id != self.window.private_page.id:
            return

        page = self.get_current_page()

        for user, tab in self.pages.items():
            if tab.container == page:
                # Remove highlight
                self.unhighlight_user(user)
                break

    def user_status(self, msg):

        page = self.pages.get(msg.user)

        if page is not None:
            self.set_user_status(page.container, msg.user, msg.status)
            page.chat_view.update_user_tag(msg.user)

        if msg.user == core.login_username:
            for page in self.pages.values():
                # We've enabled/disabled away mode, update our username color in all chats
                page.chat_view.update_user_tag(msg.user)

    def show_user(self, user, switch_page=True):

        if user not in self.pages:
            self.pages[user] = page = PrivateChat(self, user)
            self.append_page(page.container, user, focus_callback=page.on_focus,
                             close_callback=page.on_close, user=user)
            page.set_label(self.get_tab_label_inner(page.container))

        if switch_page:
            self.set_current_page(self.pages[user].container)
            self.window.change_main_page(self.window.private_page)

    def remove_user(self, user):

        page = self.pages.get(user)

        if page is None:
            return

        page.clear()
        self.remove_page(page.container)
        del self.pages[user]

    def highlight_user(self, user):

        if not user or user in self.highlighted_users:
            return

        self.highlighted_users.append(user)
        self.window.application.notifications.update_title()
        self.window.application.tray_icon.update_icon()

    def unhighlight_user(self, user):

        if user not in self.highlighted_users:
            return

        self.highlighted_users.remove(user)
        self.window.application.notifications.update_title()
        self.window.application.tray_icon.update_icon()

    def echo_private_message(self, user, text, message_type):

        page = self.pages.get(user)

        if page is not None:
            page.echo_private_message(text, message_type)

    def send_message(self, user, text):

        page = self.pages.get(user)

        if page is not None:
            page.send_message(text)

    def message_user(self, msg, **_unused):

        page = self.pages.get(msg.user)

        if page is not None:
            page.message_user(msg)

    def toggle_chat_buttons(self):
        for page in self.pages.values():
            page.toggle_chat_buttons()

    def update_completions(self, completions):

        page = self.get_current_page()

        for tab in self.pages.values():
            if tab.container == page:
                tab.update_completions(completions)
                break

    def update_tags(self):
        for page in self.pages.values():
            page.update_tags()

    def server_disconnect(self, *_args):

        for user, page in self.pages.items():
            page.server_disconnect()
            self.set_user_status(page.container, user, UserStatus.OFFLINE)


class PrivateChat:

    def __init__(self, chats, user):

        (
            self.chat_entry_container,
            self.chat_view_container,
            self.container,
            self.help_button,
            self.log_toggle,
            self.search_bar,
            self.search_entry,
            self.speech_toggle
        ) = ui.load(scope=self, path="privatechat.ui")

        self.user = user
        self.chats = chats
        self.window = chats.window

        self.loaded = False
        self.offline_message = False

        self.chat_view = ChatView(self.chat_view_container, editable=False, horizontal_margin=10,
                                  vertical_margin=5, pixels_below_lines=2, username_event=self.username_event)

        self.chat_entry = ChatEntry(self.chat_entry_container, chats.completion, user, slskmessages.MessageUser,
                                    core.privatechat.send_message)

        self.search_bar = TextSearchBar(self.chat_view.widget, self.search_bar, self.search_entry,
                                        controller_widget=self.container, focus_widget=self.chat_entry)

<<<<<<< HEAD
=======
        # Chat Entry
        ChatEntry(self.window.application, self.chat_entry, chats.completion, user, core.privatechat.send_message)

>>>>>>> b5d6afbc
        self.log_toggle.set_active(config.sections["logging"]["privatechat"])

        self.toggle_chat_buttons()

        self.popup_menu_user_chat = UserPopupMenu(self.window.application, self.chat_view.widget,
                                                  connect_events=False)
        self.popup_menu_user_tab = UserPopupMenu(self.window.application, None, self.on_popup_menu_user)

        for menu in (self.popup_menu_user_chat, self.popup_menu_user_tab):
            menu.setup_user_menu(user, page="privatechat")
            menu.add_items(
                ("", None),
                ("#" + _("Close All Tabs…"), self.on_close_all_tabs),
                ("#" + _("_Close Tab"), self.on_close)
            )

        self.popup_menu = PopupMenu(self.window.application, self.chat_view.widget, self.on_popup_menu_chat)
        self.popup_menu.add_items(
            ("#" + _("Find…"), self.on_find_chat_log),
            ("", None),
            ("#" + _("Copy"), self.chat_view.on_copy_text),
            ("#" + _("Copy Link"), self.chat_view.on_copy_link),
            ("#" + _("Copy All"), self.chat_view.on_copy_all_text),
            ("", None),
            ("#" + _("View Chat Log"), self.on_view_chat_log),
            ("#" + _("Delete Chat Log…"), self.on_delete_chat_log),
            ("", None),
            ("#" + _("Clear Message View"), self.chat_view.on_clear_all_text),
            ("", None),
            (">" + _("User"), self.popup_menu_user_tab),
        )

        self.read_private_log()

    def load(self):
        GLib.idle_add(self.read_private_log_finished)
        self.loaded = True

    def read_private_log_finished(self):
        self.chat_view.scroll_bottom()
        self.chat_view.auto_scroll = True

    def read_private_log(self):

        numlines = config.sections["logging"]["readprivatelines"]
        filename = f"{clean_file(self.user)}.log"
        path = os.path.join(config.sections["logging"]["privatelogsdir"], filename)

        self.chat_view.append_log_lines(
            path, numlines, timestamp_format=config.sections["logging"]["private_timestamp"]
        )

    def server_disconnect(self):
        self.offline_message = False
        self.chat_view.update_user_tags()

    def clear(self):

        self.chat_view.clear()
        self.chats.unhighlight_user(self.user)

        for menu in (self.popup_menu_user_chat, self.popup_menu_user_tab, self.popup_menu):
            menu.clear()

    def set_label(self, label):
        self.popup_menu_user_tab.set_parent(label)

    def on_popup_menu_chat(self, menu, _widget):

        self.popup_menu_user_tab.toggle_user_items()

        menu.actions[_("Copy")].set_enabled(self.chat_view.get_has_selection())
        menu.actions[_("Copy Link")].set_enabled(bool(self.chat_view.get_url_for_current_pos()))

    def on_popup_menu_user(self, _menu, _widget):
        self.popup_menu_user_tab.toggle_user_items()

    def toggle_chat_buttons(self):
        self.speech_toggle.set_visible(config.sections["ui"]["speechenabled"])

    def on_find_chat_log(self, *_args):
        self.search_bar.set_visible(True)

    def on_view_chat_log(self, *_args):
        log.open_log(config.sections["logging"]["privatelogsdir"], self.user)

    def on_delete_chat_log_response(self, *_args):

        log.delete_log(config.sections["logging"]["privatelogsdir"], self.user)
        self.chats.history.remove_user(self.user)
        self.chat_view.clear()

    def on_delete_chat_log(self, *_args):

        OptionDialog(
            parent=self.window,
            title=_("Delete Logged Messages?"),
            message=_("Do you really want to permanently delete all logged messages for this user?"),
            destructive_response_id="ok",
            callback=self.on_delete_chat_log_response
        ).show()

    def _show_notification(self, text, tag, is_buddy):

        mentioned = (tag == self.chat_view.tag_highlight)
        self.chats.request_tab_changed(self.container, is_important=is_buddy or mentioned)

        if (self.chats.get_current_page() == self.container
                and self.window.current_page_id == self.window.private_page.id and self.window.is_active()):
            # Don't show notifications if the chat is open and the window is in use
            return

        # Update tray icon and show urgency hint
        self.chats.highlight_user(self.user)

        if config.sections["notifications"]["notification_popup_private_message"]:
            core.notifications.show_private_chat_notification(
                self.user, text,
                title=_("Private Message from %(user)s") % {"user": self.user}
            )

    def message_user(self, msg):

        text = msg.msg
        newmessage = msg.newmessage
        timestamp = msg.timestamp if not newmessage else None
        is_buddy = (self.user in core.userlist.buddies)
        usertag = self.chat_view.get_user_tag(self.user)
        tag = self.chat_view.get_line_tag(self.user, text, core.login_username)

        self._show_notification(text, tag, is_buddy)

        if tag == self.chat_view.tag_action:
            line = f"* {self.user} {text[4:]}"
            speech = line[2:]
        else:
            line = f"[{self.user}] {text}"
            speech = text

        timestamp_format = config.sections["logging"]["private_timestamp"]

        if not newmessage:
            tag = usertag = self.chat_view.tag_highlight

            if not self.offline_message:
                self.chat_view.append_line(_("* Messages sent while you were offline"), tag=tag,
                                           timestamp_format=timestamp_format)
                self.offline_message = True

        else:
            self.offline_message = False

        self.chat_view.append_line(line, tag=tag, timestamp=timestamp, timestamp_format=timestamp_format,
                                   username=self.user, usertag=usertag)

        if self.speech_toggle.get_active():
            core.notifications.new_tts(
                config.sections["ui"]["speechprivate"], {"user": self.user, "message": speech}
            )

        if self.log_toggle.get_active():
            log.write_log_file(
                folder_path=config.sections["logging"]["privatelogsdir"], base_name=f"{clean_file(self.user)}.log",
                text=line, timestamp=timestamp
            )
            self.chats.history.update_user(self.user, line)

    def echo_private_message(self, text, message_type):

        if hasattr(self, f"tag_{message_type}"):
            tag = getattr(self, f"tag_{message_type}")
        else:
            tag = self.chat_view.tag_local

        if message_type != "command":
            timestamp_format = config.sections["logging"]["private_timestamp"]
        else:
            timestamp_format = None

        self.chat_view.append_line(text, tag=tag, timestamp_format=timestamp_format)

    def send_message(self, text):

        my_username = core.login_username
        tag = self.chat_view.get_line_tag(my_username, text)

        if tag == self.chat_view.tag_action:
            line = f"* {my_username} {text[4:]}"
        else:
            line = f"[{my_username}] {text}"

        self.chat_view.append_line(line, tag=tag, timestamp_format=config.sections["logging"]["private_timestamp"],
                                   username=my_username, usertag=self.chat_view.get_user_tag(my_username))

        if self.log_toggle.get_active():
            log.write_log_file(
                folder_path=config.sections["logging"]["privatelogsdir"],
                base_name=f"{clean_file(self.user)}.log", text=line
            )
            self.chats.history.update_user(self.user, line)

    def username_event(self, pos_x, pos_y, user):

        self.popup_menu_user_chat.update_model()
        self.popup_menu_user_chat.set_user(user)
        self.popup_menu_user_chat.toggle_user_items()
        self.popup_menu_user_chat.popup(pos_x, pos_y)

    def update_tags(self):
        self.chat_view.update_tags()

    def on_focus(self, *_args):
        self.chat_entry.grab_focus()

    def on_close(self, *_args):
        core.privatechat.remove_user(self.user)

    def on_close_all_tabs(self, *_args):
        self.chats.remove_all_pages()

    def update_room_user_completions(self):
        self.update_completions(core.privatechat.completions.copy())

    def update_completions(self, completions):

        # Tab-complete the recipient username
        completions.add(self.user)

        self.chats.completion.set_completions(completions)<|MERGE_RESOLUTION|>--- conflicted
+++ resolved
@@ -265,18 +265,11 @@
         self.chat_view = ChatView(self.chat_view_container, editable=False, horizontal_margin=10,
                                   vertical_margin=5, pixels_below_lines=2, username_event=self.username_event)
 
-        self.chat_entry = ChatEntry(self.chat_entry_container, chats.completion, user, slskmessages.MessageUser,
-                                    core.privatechat.send_message)
+        self.chat_entry = ChatEntry(self.chat_entry_container, chats.completion, user, core.privatechat.send_message)
 
         self.search_bar = TextSearchBar(self.chat_view.widget, self.search_bar, self.search_entry,
                                         controller_widget=self.container, focus_widget=self.chat_entry)
 
-<<<<<<< HEAD
-=======
-        # Chat Entry
-        ChatEntry(self.window.application, self.chat_entry, chats.completion, user, core.privatechat.send_message)
-
->>>>>>> b5d6afbc
         self.log_toggle.set_active(config.sections["logging"]["privatechat"])
 
         self.toggle_chat_buttons()
