# COPYRIGHT (C) 2020-2024 Nicotine+ Contributors
# COPYRIGHT (C) 2016-2017 Michael Labouebe <gfarmerfr@free.fr>
# COPYRIGHT (C) 2013 SeeSchloss <see@seos.fr>
# COPYRIGHT (C) 2009-2010 quinox <quinox@users.sf.net>
# COPYRIGHT (C) 2006-2009 daelstorm <daelstorm@gmail.com>
# COPYRIGHT (C) 2003-2004 Hyriand <hyriand@thegraveyard.org>
#
# GNU GENERAL PUBLIC LICENSE
#    Version 3, 29 June 2007
#
# This program is free software: you can redistribute it and/or modify
# it under the terms of the GNU General Public License as published by
# the Free Software Foundation, either version 3 of the License, or
# (at your option) any later version.
#
# This program is distributed in the hope that it will be useful,
# but WITHOUT ANY WARRANTY; without even the implied warranty of
# MERCHANTABILITY or FITNESS FOR A PARTICULAR PURPOSE.  See the
# GNU General Public License for more details.
#
# You should have received a copy of the GNU General Public License
# along with this program.  If not, see <http://www.gnu.org/licenses/>.

import os

from locale import strxfrm

from gi.repository import GLib
from gi.repository import GObject
from gi.repository import Gtk
from gi.repository import Pango

from pynicotine.config import config
from pynicotine.core import core
from pynicotine.events import events
from pynicotine.gtkgui.application import GTK_API_VERSION
from pynicotine.gtkgui.dialogs.fileproperties import FileProperties
from pynicotine.gtkgui.widgets import clipboard
from pynicotine.gtkgui.widgets import ui
from pynicotine.gtkgui.widgets.accelerator import Accelerator
from pynicotine.gtkgui.widgets.dialogs import EntryDialog
from pynicotine.gtkgui.widgets.filechooser import FolderChooser
from pynicotine.gtkgui.widgets.iconnotebook import IconNotebook
from pynicotine.gtkgui.widgets.infobar import InfoBar
from pynicotine.gtkgui.widgets.popupmenu import PopupMenu
from pynicotine.gtkgui.widgets.popupmenu import FilePopupMenu
from pynicotine.gtkgui.widgets.popupmenu import UserPopupMenu
from pynicotine.gtkgui.widgets.textentry import ComboBox
from pynicotine.gtkgui.widgets.theme import add_css_class
from pynicotine.gtkgui.widgets.theme import get_file_type_icon_name
from pynicotine.gtkgui.widgets.theme import remove_css_class
from pynicotine.gtkgui.widgets.treeview import TreeView
from pynicotine.slskmessages import UserStatus
from pynicotine.slskmessages import FileListMessage
from pynicotine.utils import human_size
from pynicotine.utils import humanize
from pynicotine.utils import open_file_path
from pynicotine.utils import open_folder_path


class UserBrowses(IconNotebook):

    def __init__(self, window):

        super().__init__(
            window,
            parent=window.userbrowse_content,
            parent_page=window.userbrowse_page
        )

        self.page = window.userbrowse_page
        self.page.id = "userbrowse"
        self.toolbar = window.userbrowse_toolbar
        self.toolbar_start_content = window.userbrowse_title
        self.toolbar_end_content = window.userbrowse_end
        self.toolbar_default_widget = window.userbrowse_entry

        self.file_properties = None

        self.userbrowse_combobox = ComboBox(
            container=self.window.userbrowse_title, has_entry=True, has_entry_completion=True,
            entry=self.window.userbrowse_entry, item_selected_callback=self.on_get_shares
        )

        # Events
        for event_name, callback in (
            ("peer-connection-closed", self.peer_connection_error),
            ("peer-connection-error", self.peer_connection_error),
            ("server-disconnect", self.server_disconnect),
            ("server-login", self.on_focus),
            ("shared-file-list-progress", self.shared_file_list_progress),
            ("shared-file-list-response", self.shared_file_list),
            ("user-browse-remove-user", self.remove_user),
            ("user-browse-show-user", self.show_user),
            ("user-status", self.user_status)
        ):
            events.connect(event_name, callback)

    def destroy(self):

        self.userbrowse_combobox.destroy()

        if self.file_properties is not None:
            self.file_properties.destroy()

        super().destroy()

    def on_focus(self, *_args):

        if self.window.current_page_id != self.window.userbrowse_page.id:
            return True

        if self.get_n_pages():
            return True

        if self.window.userbrowse_entry.is_sensitive():
            self.window.userbrowse_entry.grab_focus()
            return True

        return False

    def on_remove_all_pages(self, *_args):
        core.userbrowse.remove_all_users()

    def on_restore_removed_page(self, page_args):
        username, = page_args
        core.userbrowse.browse_user(username)

    def on_get_shares(self, *_args):

        entry_text = self.window.userbrowse_entry.get_text().strip()

        if not entry_text:
            return

        self.window.userbrowse_entry.set_text("")

        if entry_text.startswith("slsk://"):
            core.userbrowse.open_soulseek_url(entry_text)
        else:
            core.userbrowse.browse_user(entry_text)

    def show_user(self, user, path=None, switch_page=True):

        page = self.pages.get(user)

        if page is None:
            self.pages[user] = page = UserBrowse(self, user)

            self.append_page(page.container, user, focus_callback=page.on_focus,
                             close_callback=page.on_close, user=user)
            page.set_label(self.get_tab_label_inner(page.container))

        page.queued_path = path
        page.browse_queued_path()

        if switch_page:
            self.set_current_page(page.container)
            self.window.change_main_page(self.window.userbrowse_page)

    def remove_user(self, user):

        page = self.pages.get(user)

        if page is None:
            return

        page.clear()
        self.remove_page(page.container, page_args=(user,))
        del self.pages[user]
        page.destroy()

    def peer_connection_error(self, user, *_args, **_kwargs):

        page = self.pages.get(user)

        if page is not None:
            page.peer_connection_error()

    def user_status(self, msg):

        page = self.pages.get(msg.user)

        if page is not None:
            self.set_user_status(page.container, msg.user, msg.status)

    def shared_file_list_progress(self, user, _sock, position, total):

        page = self.pages.get(user)

        if page is not None:
            page.shared_file_list_progress(position, total)

    def shared_file_list(self, msg):

        page = self.pages.get(msg.username)

        if page is not None:
            page.shared_file_list(msg)

    def server_disconnect(self, *_args):

        for user, page in self.pages.items():
            page.peer_connection_error()
            self.set_user_status(page.container, user, UserStatus.OFFLINE)


class UserBrowse:

    def __init__(self, userbrowses, user):

        (
            self.container,
            self.expand_button,
            self.expand_icon,
            self.file_list_container,
            self.folder_tree_container,
            self.info_bar_container,
            self.num_folders_label,
            self.path_bar,
            self.path_bar_container,
            self.progress_bar,
            self.refresh_button,
            self.retry_button,
            self.save_button,
            self.search_button,
            self.search_entry,
            self.search_entry_revealer,
            self.share_size_label
        ) = ui.load(scope=self, path="userbrowse.ui")

        self.userbrowses = userbrowses
        self.window = userbrowses.window
        self.user = user
        self.indeterminate_progress = False
        self.local_permission_level = None
        self.queued_path = None

        self.active_folder_path = None
        self.selected_files = {}

        self.search_folder_paths = []
        self.query = None
        self.search_position = 0

        self.info_bar = InfoBar(parent=self.info_bar_container, button=self.retry_button)
        self.path_bar_container.get_hadjustment().connect("changed", self.on_path_bar_scroll)

        # Setup folder_tree_view
        self.folder_tree_view = TreeView(
            self.window, parent=self.folder_tree_container, has_tree=True,
            multi_select=True, activate_row_callback=self.on_folder_row_activated,
            select_row_callback=self.on_select_folder,
            columns={
                # Visible columns
                "folder": {
                    "column_type": "text",
                    "title": _("Folder"),
                    "hide_header": True,
                    "tooltip_callback": self.on_folder_path_tooltip
                },

                # Hidden data columns
                "folder_path_data": {"iterator_key": True}
            }
        )

        # Popup Menu (folder_tree_view)
        self.user_popup_menu = UserPopupMenu(
            self.window.application, callback=self.on_tab_popup, username=user, tab_name="userbrowse"
        )
        self.user_popup_menu.add_items(
            ("", None),
            ("#" + _("_Save Shares List to Disk"), self.on_save),
            ("#" + _("Close All Tabs…"), self.on_close_all_tabs),
            ("#" + _("_Close Tab"), self.on_close)
        )

        self.folder_popup_menu = PopupMenu(self.window.application, self.folder_tree_view.widget,
                                           self.on_folder_popup_menu)

        if user == config.sections["server"]["login"]:
            self.folder_popup_menu.add_items(
                ("#" + _("Upload Folder & Subfolders…"), self.on_upload_folder_recursive_to),
                ("", None),
                ("#" + _("Open in File _Manager"), self.on_file_manager),
                ("#" + _("F_ile Properties"), self.on_file_properties, True),
                ("", None),
                ("#" + _("Copy _Folder Path"), self.on_copy_folder_path),
                ("#" + _("Copy _URL"), self.on_copy_folder_url),
                ("", None),
                (">" + _("User"), self.user_popup_menu)
            )
        else:
            self.folder_popup_menu.add_items(
                ("#" + _("Download Folder & Subfolders"), self.on_download_folder_recursive),
                ("#" + _("Download Folder & Subfolders To…"), self.on_download_folder_recursive_to),
                ("", None),
                ("#" + _("F_ile Properties"), self.on_file_properties, True),
                ("", None),
                ("#" + _("Copy _Folder Path"), self.on_copy_folder_path),
                ("#" + _("Copy _URL"), self.on_copy_folder_url),
                ("", None),
                (">" + _("User"), self.user_popup_menu)
            )

        # Setup file_list_view
        self.file_list_view = TreeView(
            self.window, parent=self.file_list_container, name="user_browse",
            multi_select=True, activate_row_callback=self.on_file_row_activated,
            columns={
                # Visible columns
                "file_type": {
                    "column_type": "icon",
                    "title": _("File Type"),
                    "width": 30,
                    "hide_header": True
                },
                "filename": {
                    "column_type": "text",
                    "title": _("File Name"),
                    "width": 150,
                    "expand_column": True,
                    "default_sort_type": "ascending",
                    "iterator_key": True
                },
                "size": {
                    "column_type": "number",
                    "title": _("Size"),
                    "width": 100,
                    "sort_column": "size_data"
                },
                "quality": {
                    "column_type": "number",
                    "title": _("Quality"),
                    "width": 150,
                    "sort_column": "bitrate_data"
                },
                "length": {
                    "column_type": "number",
                    "title": _("Duration"),
                    "width": 100,
                    "sort_column": "length_data"
                },

                # Hidden data columns
                "size_data": {"data_type": GObject.TYPE_UINT64},
                "bitrate_data": {"data_type": GObject.TYPE_UINT},
                "length_data": {"data_type": GObject.TYPE_UINT},
                "file_attributes_data": {"data_type": GObject.TYPE_PYOBJECT}
            }
        )

        # Popup Menu (file_list_view)
        self.file_popup_menu = FilePopupMenu(
            self.window.application, parent=self.file_list_view.widget, callback=self.on_file_popup_menu
        )
        if user == config.sections["server"]["login"]:
            self.file_popup_menu.add_items(
                ("#" + _("Up_load File(s)…"), self.on_upload_files_to),
                ("#" + _("Upload Folder…"), self.on_upload_folder_to),
                ("", None),
                ("#" + _("_Open File"), self.on_open_file),
                ("#" + _("Open in File _Manager"), self.on_file_manager),
                ("#" + _("F_ile Properties"), self.on_file_properties),
                ("", None),
                ("#" + _("Copy _File Path"), self.on_copy_file_path),
                ("#" + _("Copy _URL"), self.on_copy_url),
                ("", None),
                (">" + _("User"), self.user_popup_menu)
            )
        else:
            self.file_popup_menu.add_items(
                ("#" + _("_Download File(s)"), self.on_download_files),
                ("#" + _("Download File(s) _To…"), self.on_download_files_to),
                ("", None),
                ("#" + _("_Download Folder"), self.on_download_folder),
                ("#" + _("Download Folder _To…"), self.on_download_folder_to),
                ("", None),
                ("#" + _("F_ile Properties"), self.on_file_properties),
                ("", None),
                ("#" + _("Copy _File Path"), self.on_copy_file_path),
                ("#" + _("Copy _URL"), self.on_copy_url),
                ("", None),
                (">" + _("User"), self.user_popup_menu)
            )

        # Key Bindings (folder_tree_view)
        Accelerator("Left", self.folder_tree_view.widget, self.on_folder_collapse_accelerator)
        Accelerator("minus", self.folder_tree_view.widget, self.on_folder_collapse_accelerator)  # "-"
        Accelerator("backslash", self.folder_tree_view.widget, self.on_folder_collapse_sub_accelerator)  # "\"
        Accelerator("equal", self.folder_tree_view.widget, self.on_folder_expand_sub_accelerator)  # "=" (for US/UK)
        Accelerator("Right", self.folder_tree_view.widget, self.on_folder_expand_accelerator)

        Accelerator("<Shift>Return", self.folder_tree_view.widget, self.on_folder_focus_filetree_accelerator)
        Accelerator("<Primary>Return", self.folder_tree_view.widget, self.on_folder_transfer_to_accelerator)
        Accelerator("<Shift><Primary>Return", self.folder_tree_view.widget, self.on_folder_transfer_accelerator)
        Accelerator("<Primary><Alt>Return", self.folder_tree_view.widget, self.on_folder_open_manager_accelerator)
        Accelerator("<Alt>Return", self.folder_tree_view.widget, self.on_file_properties_accelerator, True)

        # Key Bindings (file_list_view)
        for accelerator in ("<Shift>Tab", "BackSpace", "backslash"):  # Avoid header, navigate up, "\"
            Accelerator(accelerator, self.file_list_view.widget, self.on_focus_folder_accelerator)

        Accelerator("Left", self.file_list_view.widget, self.on_focus_folder_left_accelerator)

        Accelerator("<Shift>Return", self.file_list_view.widget, self.on_file_transfer_multi_accelerator)
        Accelerator("<Primary>Return", self.file_list_view.widget, self.on_file_transfer_to_accelerator)
        Accelerator("<Shift><Primary>Return", self.file_list_view.widget, self.on_file_transfer_accelerator)
        Accelerator("<Primary><Alt>Return", self.file_list_view.widget, self.on_file_open_manager_accelerator)
        Accelerator("<Alt>Return", self.file_list_view.widget, self.on_file_properties_accelerator)

        # Key Bindings (General)
        for widget in (self.container, self.folder_tree_view.widget, self.file_list_view.widget):
            Accelerator("<Primary>f", widget, self.on_search_accelerator)  # Find focus

        Accelerator("Escape", self.search_entry, self.on_search_escape_accelerator)
        Accelerator("F3", self.container, self.on_search_next_accelerator)
        Accelerator("<Shift>F3", self.container, self.on_search_previous_accelerator)
        Accelerator("<Primary>g", self.container, self.on_search_next_accelerator)  # Next search match
        Accelerator("<Shift><Primary>g", self.container, self.on_search_previous_accelerator)

        Accelerator("<Primary>backslash", self.container, self.on_expand_accelerator)  # expand / collapse all (button)
        Accelerator("F5", self.container, self.on_refresh_accelerator)
        Accelerator("<Primary>r", self.container, self.on_refresh_accelerator)  # Refresh
        Accelerator("<Primary>s", self.container, self.on_save_accelerator)  # Save Shares List

        self.popup_menus = (
            self.folder_popup_menu, self.file_popup_menu, self.user_popup_menu
        )

        self.expand_button.set_active(config.sections["userbrowse"]["expand_folders"])

    def clear(self):
        self.clear_model()

    def destroy(self):

        for menu in self.popup_menus:
            menu.destroy()

        self.info_bar.destroy()
        self.folder_tree_view.destroy()
        self.file_list_view.destroy()
        self.__dict__.clear()

        self.indeterminate_progress = False  # Stop progress bar timer

    def set_label(self, label):
        self.user_popup_menu.set_parent(label)

    # Folder/File Views #

    def clear_model(self):

        self.search_position = 0
        self.search_folder_paths.clear()

        self.active_folder_path = None
        self.populate_path_bar()
        self.selected_files.clear()

        self.folder_tree_view.clear()
        self.file_list_view.clear()

    def rebuild_model(self):

        self.clear_model()

        private_size = num_private_folders = 0
        browsed_user = core.userbrowse.users[self.user]

        # Generate the folder tree and select first folder
        size, num_folders = self.create_folder_tree(browsed_user.public_folders)

        if browsed_user.private_folders:
            private_size, num_private_folders = self.create_folder_tree(browsed_user.private_folders, private=True)

        self.num_folders_label.set_text(humanize(num_folders + num_private_folders))
        self.share_size_label.set_text(human_size(size + private_size))

        if self.expand_button.get_active():
            self.folder_tree_view.expand_all_rows()
        else:
            self.folder_tree_view.expand_root_rows()

        self.select_search_match_folder()

    def create_folder_tree(self, folders, private=False):

        total_size = 0
        num_folders = len(folders)

        if not folders:
            return total_size, num_folders

        for folder_path, files in folders.items():
            current_path = None
            root_processed = False
            skip_folder = (self.query and self.query not in folder_path.lower())

            for filedata in files:
                if skip_folder and self.query in filedata[1].lower():
                    skip_folder = False

                total_size += filedata[2]

            if skip_folder:
                continue

            for subfolder in folder_path.split("\\"):
                parent = self.folder_tree_view.iterators.get(current_path)

                if not root_processed:
                    current_path = subfolder
                    root_processed = True
                else:
                    current_path = "\\".join([current_path, subfolder])

                if current_path in self.folder_tree_view.iterators:
                    # Folder was already added to tree
                    continue

                if not subfolder:
                    # Most likely a root folder
                    subfolder = "\\"

                if private:
                    subfolder = _("[PRIVATE]  %s") % subfolder

                self.folder_tree_view.add_row(
                    [subfolder, current_path], select_row=False, parent_iterator=parent
                )

            if self.query:
                self.search_folder_paths.append(folder_path)

        return total_size, num_folders

    def browse_queued_path(self):

        if not self.queued_path:
            return

        try:
            folder_path, basename = self.queued_path.rsplit("\\", 1)

        except ValueError:
            folder_path = basename = None

        iterator = self.folder_tree_view.iterators.get(folder_path)

        if not iterator:
            return

        self.queued_path = None

        # Scroll to the requested folder
        self.folder_tree_view.select_row(iterator)

        iterator = self.file_list_view.iterators.get(basename)

        if not iterator:
            self.folder_tree_view.grab_focus()
            return

        # Scroll to the requested file
        self.file_list_view.select_row(iterator)
        self.file_list_view.grab_focus()

    def shared_file_list(self, msg):

        is_empty = (not msg.list and not msg.privatelist)
        self.local_permission_level = msg.permission_level

        self.rebuild_model()
        self.info_bar.set_visible(False)

        if is_empty:
            self.info_bar.show_info_message(
                _("User's list of shared files is empty. Either the user is not sharing anything, "
                  "or they are sharing files privately.")
            )
            self.retry_button.set_visible(False)
        else:
            self.browse_queued_path()

        self.set_finished()

    def peer_connection_error(self):

        if self.refresh_button.get_sensitive():
            return

        self.info_bar.show_error_message(
            _("Unable to request shared files from user. Either the user is offline, the listening ports "
              "are closed on both sides, or there is a temporary connectivity issue.")
        )
        self.retry_button.set_visible(True)
        self.set_finished()

    def pulse_progress(self, repeat=True):

        if not self.indeterminate_progress:
            return False

        self.progress_bar.pulse()
        return repeat

    def set_in_progress(self):

        self.indeterminate_progress = True

        self.progress_bar.get_parent().set_reveal_child(True)
        self.progress_bar.pulse()
        GLib.timeout_add(320, self.pulse_progress, False)
        GLib.timeout_add(1000, self.pulse_progress)

        self.info_bar.set_visible(False)

        self.refresh_button.set_sensitive(False)
        self.save_button.set_sensitive(False)

    def shared_file_list_progress(self, position, total):

        self.indeterminate_progress = False

        if total <= 0 or position <= 0:
            fraction = 0.0
        elif position >= total:
            fraction = 1.0
        else:
            fraction = float(position) / total

        self.progress_bar.set_fraction(fraction)

    def set_finished(self):

        self.indeterminate_progress = False

        self.userbrowses.request_tab_changed(self.container)
        self.progress_bar.set_fraction(1.0)
        self.progress_bar.get_parent().set_reveal_child(False)

        self.refresh_button.set_sensitive(True)
        self.save_button.set_sensitive(not self.folder_tree_view.is_empty())

    def populate_path_bar(self, folder_path=""):

        for widget in list(self.path_bar):
            self.path_bar.remove(widget)

        if not folder_path:
            return

        folder_path_split = folder_path.split("\\")

        for index, folder in enumerate(folder_path_split):
            i_folder_path = "\\".join(folder_path_split[:index + 1])

            if index:
                label = Gtk.Label(label="\\", visible=True)

                add_css_class(label, "dim-label")
                add_css_class(label, "heading")

                if GTK_API_VERSION >= 4:
                    self.path_bar.append(label)  # pylint: disable=no-member
                else:
                    self.path_bar.add(label)     # pylint: disable=no-member

            if len(folder) > 10:
                width_chars = 10
                ellipsize = Pango.EllipsizeMode.END
            else:
                width_chars = -1
                ellipsize = Pango.EllipsizeMode.NONE

            button_label = Gtk.Label(label=folder, ellipsize=ellipsize, width_chars=width_chars, visible=True)

            if index == len(folder_path_split) - 1:
                button = Gtk.MenuButton(visible=True)
                button.set_menu_model(self.folder_popup_menu.model)
                add_css_class(button_label, "heading")

                if GTK_API_VERSION >= 4:
                    button.set_child(button_label)                              # pylint: disable=no-member
                    button.set_always_show_arrow(True)                          # pylint: disable=no-member
                    button.set_has_frame(False)                                 # pylint: disable=no-member
                    button.set_create_popup_func(self.on_folder_popup_menu)     # pylint: disable=no-member

                    inner_button = next(iter(button))
                    button_label.set_mnemonic_widget(inner_button)
                else:
                    box = Gtk.Box(spacing=6, visible=True)
                    arrow_icon = Gtk.Image(icon_name="pan-down-symbolic", visible=True)
                    box.add(button_label)                                       # pylint: disable=no-member
                    box.add(arrow_icon)                                         # pylint: disable=no-member

                    button.add(box)                                             # pylint: disable=no-member
                    button.connect("clicked", self.on_folder_popup_menu)

                    button_label.set_mnemonic_widget(button)
            else:
                button = Gtk.Button(child=button_label, visible=True)
                button.connect("clicked", self.on_path_bar_clicked, i_folder_path)
                add_css_class(button_label, "normal")

                button_label.set_mnemonic_widget(button)

            add_css_class(button, "flat")
            remove_css_class(button, "text-button")

            if GTK_API_VERSION >= 4:
                self.path_bar.append(button)  # pylint: disable=no-member
            else:
                self.path_bar.add(button)     # pylint: disable=no-member

    def set_active_folder(self, folder_path):

        if folder_path is None or self.active_folder_path == folder_path:
            return

        self.populate_path_bar(folder_path)
        self.file_list_view.clear()

<<<<<<< HEAD
        self.active_folder_path = folder_path
        files = core.userbrowse.user_shares[self.user].get(folder_path)
=======
        self.selected_folder_path = folder_path
        browsed_user = core.userbrowse.users[self.user]
        files = browsed_user.public_folders.get(folder_path)
>>>>>>> 66235c80

        if not files:
            files = browsed_user.private_folders.get(folder_path)

            if not files:
                return

        # Temporarily disable sorting for increased performance
        self.file_list_view.disable_sorting()

        for _code, basename, size, _ext, file_attributes, *_unused in files:
            h_size = human_size(size, config.sections["ui"]["file_size_unit"])
            h_quality, bitrate, h_length, length = FileListMessage.parse_audio_quality_length(size, file_attributes)

            self.file_list_view.add_row([
                get_file_type_icon_name(basename),
                basename,
                h_size,
                h_quality,
                h_length,
                size,
                bitrate,
                length,
                file_attributes
            ], select_row=False)

        self.file_list_view.enable_sorting()
        self.select_search_match_files()

    def select_files(self):

        self.selected_files.clear()

        for iterator in self.file_list_view.get_selected_rows():
            basename = self.file_list_view.get_row_value(iterator, "filename")
            filesize = self.file_list_view.get_row_value(iterator, "size_data")

            self.selected_files[basename] = filesize

    def get_active_folder_path(self):
        return f'{self.active_folder_path or ""}\\'

    def get_selected_file_path(self):
        selected_folder = self.get_active_folder_path()
        selected_file = next(iter(self.selected_files), "")
        return f"{selected_folder}{selected_file}"

    # Search #

    def select_search_match_folder(self):

        iterator = None

        if self.search_folder_paths:
            folder_path = self.search_folder_paths[self.search_position]
            iterator = self.folder_tree_view.iterators[folder_path]

        self.folder_tree_view.select_row(iterator)

    def select_search_match_files(self):

        if not self.query:
            return

        result_files = []
        found_first_match = False

        for filepath, iterator in self.file_list_view.iterators.items():
            if self.query in filepath.lower():
                result_files.append(iterator)

        self.file_list_view.unselect_all_rows()

        for iterator in result_files:
            # Select each matching file in folder
            self.file_list_view.select_row(iterator, should_scroll=(not found_first_match))
            found_first_match = True

    def find_search_matches(self, reverse=False):

        query = self.search_entry.get_text().lower() or None

        if self.query != query:
            # New search query, rebuild result list
            self.clear_model()
            self.query = query
            self.rebuild_model()

            if not self.search_folder_paths:
                return False

        elif query:
            # Increment/decrement search position
            self.search_position += -1 if reverse else 1

        else:
            return False

        if self.search_position < 0:
            self.search_position = len(self.search_folder_paths) - 1

        elif self.search_position >= len(self.search_folder_paths):
            self.search_position = 0

        # Set active folder
        self.select_search_match_folder()

        # Get matching files in the current folder
        self.select_search_match_files()
        return True

    # Callbacks (folder_tree_view) #

    def on_select_folder(self, tree_view, iterator):

        if iterator is None:
            return

        iterators = tree_view.get_selected_rows()
        if len(iterators) > 1:
            # Multiple folders selected. Avoid any confusion by clearing the path bar and file list view.
            self.active_folder_path = None
            self.populate_path_bar()
            self.file_list_view.clear()
        else:
            folder_path = tree_view.get_row_value(iterator, "folder_path_data")
            self.set_active_folder(folder_path)

    def on_folder_path_tooltip(self, treeview, iterator):
        return treeview.get_row_value(iterator, "folder_path_data")

    def on_folder_popup_menu(self, *_args):
        self.folder_popup_menu.update_model()
        self.user_popup_menu.toggle_user_items()

    def on_download_folder(self, *_args):
        for iterator in self.folder_tree_view.get_selected_rows():
            folder_path = self.folder_tree_view.get_row_value(iterator, "folder_path_data")
            core.userbrowse.download_folder(self.user, folder_path)

    def on_download_folder_recursive(self, *_args):
        for iterator in self.folder_tree_view.get_selected_rows():
            folder_path = self.folder_tree_view.get_row_value(iterator, "folder_path_data")
            core.userbrowse.download_folder(self.user, folder_path, recurse=True)

    def on_download_folder_to_selected(self, selected_download_folder_path, recurse):
        for iterator in self.folder_tree_view.get_selected_rows():
            folder_path = self.folder_tree_view.get_row_value(iterator, "folder_path_data")
            core.userbrowse.download_folder(
                self.user, folder_path, download_folder_path=selected_download_folder_path, recurse=recurse)

    def on_download_folder_to(self, *_args, recurse=False):

        if recurse:
            str_title = _("Select Destination for Downloading Multiple Folders")
        else:
            str_title = _("Select Destination Folder")

        FolderChooser(
            parent=self.window,
            title=str_title,
            callback=self.on_download_folder_to_selected,
            callback_data=recurse,
            initial_folder=core.downloads.get_default_download_folder()
        ).present()

    def on_download_folder_recursive_to(self, *_args):
        self.on_download_folder_to(recurse=True)

    def on_upload_folder_to_response(self, dialog, _response_id, recurse):

        user = dialog.get_entry_value()

        if not user or self.active_folder_path is None:
            return

        core.userbrowse.send_upload_attempt_notification(user)
<<<<<<< HEAD
        for iterator in self.folder_tree_view.get_selected_rows():
            folder_path = self.folder_tree_view.get_row_value(iterator, "folder_path_data")
            core.userbrowse.upload_folder(
                user, folder_path, local_shares=core.userbrowse.user_shares[self.user], recurse=recurse)
=======
        core.userbrowse.upload_folder(
            user, self.selected_folder_path, local_browsed_user=core.userbrowse.users[self.user],
            recurse=recurse
        )
>>>>>>> 66235c80

    def on_upload_folder_to(self, *_args, recurse=False):

        if self.active_folder_path is None:
            return

        if recurse:
            str_title = _("Upload Folder (with Subfolders) To User")
        else:
            str_title = _("Upload Folder To User")

        EntryDialog(
            parent=self.window,
            title=str_title,
            message=_("Enter the name of the user you want to upload to:"),
            action_button_label=_("_Upload"),
            callback=self.on_upload_folder_to_response,
            callback_data=recurse,
            droplist=sorted(core.buddies.users, key=strxfrm)
        ).present()

    def on_upload_folder_recursive_to(self, *_args):
        self.on_upload_folder_to(recurse=True)

    def on_copy_folder_path(self, *_args):
        folder_path = self.get_active_folder_path()
        clipboard.copy_text(folder_path)

    def on_copy_folder_url(self, *_args):
        folder_path = self.get_active_folder_path()
        folder_url = core.userbrowse.get_soulseek_url(self.user, folder_path)
        clipboard.copy_text(folder_url)

    # Key Bindings (folder_tree_view) #

    def on_folder_row_activated(self, tree_view, iterator, _column_id):

        if iterator is None:
            return

        # Keyboard accessibility support for <Return> key behaviour
        if tree_view.is_row_expanded(iterator):
            expandable = tree_view.collapse_row(iterator)
        else:
            expandable = tree_view.expand_row(iterator)

        if not expandable and not self.file_list_view.is_empty():
            # This is the deepest level, so move focus over to Files if there are any
            self.file_list_view.grab_focus()

        # Note: Other Folder actions are handled by Accelerator functions [Shift/Ctrl/Alt+Return]
        # TODO: Mouse double-click actions will need keycode state & mods [Shift/Ctrl+DblClick]

    def on_folder_collapse_accelerator(self, *_args):
        """Left, Shift+Left (Gtk), "-", "/" (Gtk) - collapse row."""

        iterator = self.folder_tree_view.get_focused_row()

        if iterator is None:
            return False

        self.folder_tree_view.collapse_row(iterator)
        return True

    def on_folder_expand_accelerator(self, *_args):
        """Right, Shift+Right (Gtk), "+" (Gtk) - expand row."""

        iterator = self.folder_tree_view.get_focused_row()

        if iterator is None:
            return False

        expandable = self.folder_tree_view.expand_row(iterator)

        if not expandable and not self.file_list_view.is_empty():
            self.file_list_view.grab_focus()

        return True

    def on_folder_collapse_sub_accelerator(self, *_args):
        """\backslash: collapse or expand to show subs."""

        iterator = self.folder_tree_view.get_focused_row()

        if iterator is None:
            return False

        self.folder_tree_view.collapse_row(iterator)  # show 2nd level
        self.folder_tree_view.expand_row(iterator)
        return True

    def on_folder_expand_sub_accelerator(self, *_args):
        """=equal: expand only (dont move focus)"""

        iterator = self.folder_tree_view.get_focused_row()

        if iterator is None:
            return False

        self.folder_tree_view.expand_row(iterator)
        return True

    def on_folder_focus_filetree_accelerator(self, *_args):
        """Shift+Enter - focus selection over FileTree."""

        if not self.file_list_view.is_empty():
            self.file_list_view.grab_focus()
            return True

        self.on_folder_expand_sub_accelerator()
        return True

    def on_folder_transfer_to_accelerator(self, *_args):
        """Ctrl+Enter - Upload Folder To, Download Folder Into."""

        if self.user == config.sections["server"]["login"]:
            self.on_upload_folder_recursive_to()
        else:
            self.on_download_folder_recursive_to()

        return True

    def on_folder_transfer_accelerator(self, *_args):
        """Shift+Ctrl+Enter - Upload Folder Recursive To, Download Folder (without prompt)."""

        if self.user == config.sections["server"]["login"]:
            self.on_upload_folder_recursive_to()
        else:
            self.on_download_folder_recursive()  # without prompt

        return True

    def on_folder_open_manager_accelerator(self, *_args):
        """Ctrl+Alt+Enter - Open folder in File Manager."""

        if self.user != config.sections["server"]["login"]:
            return False

        self.on_file_manager()
        return True

    # Callbacks (file_list_view) #

    def on_file_popup_menu(self, menu, _widget):

        self.select_files()
        menu.set_num_selected_files(len(self.selected_files))

        self.user_popup_menu.toggle_user_items()

    def on_download_files(self, *_args, download_folder_path=None):

<<<<<<< HEAD
        folder_path = self.active_folder_path
        files = core.userbrowse.user_shares[self.user].get(folder_path)
=======
        folder_path = self.selected_folder_path
        browsed_user = core.userbrowse.users[self.user]

        files = browsed_user.public_folders.get(folder_path)
>>>>>>> 66235c80

        if not files:
            files = browsed_user.private_folders.get(folder_path)

            if not files:
                return

        for file_data in files:
            _code, basename, *_unused = file_data

            # Find the wanted file
            if basename not in self.selected_files:
                continue

            core.userbrowse.download_file(
                self.user, folder_path, file_data, download_folder_path=download_folder_path)

    def on_download_files_to_selected(self, selected_download_folder_path, _data):
        self.on_download_files(download_folder_path=selected_download_folder_path)

    def on_download_files_to(self, *_args):

        FolderChooser(
            parent=self.window,
            title=_("Select Destination Folder for Files"),
            callback=self.on_download_files_to_selected,
            initial_folder=core.downloads.get_default_download_folder()
        ).present()

    def on_upload_files_to_response(self, dialog, _response_id, _data):

        user = dialog.get_entry_value()
        folder_path = self.active_folder_path

        if not user or folder_path is None:
            return

        core.userbrowse.send_upload_attempt_notification(user)

        for basename, size in self.selected_files.items():
            core.userbrowse.upload_file(user, folder_path, (None, basename, size))

    def on_upload_files_to(self, *_args):

        EntryDialog(
            parent=self.window,
            title=_("Upload File(s) To User"),
            message=_("Enter the name of the user you want to upload to:"),
            action_button_label=_("_Upload"),
            callback=self.on_upload_files_to_response,
            droplist=sorted(core.buddies.users, key=strxfrm)
        ).present()

    def on_open_file(self, *_args):

        folder_path = core.shares.virtual2real(self.active_folder_path)

        for basename in self.selected_files:
            open_file_path(os.path.join(folder_path, basename))

    def on_file_manager(self, *_args):

        if self.active_folder_path is None:
            return

        open_folder_path(core.shares.virtual2real(self.active_folder_path))

    def on_file_properties(self, _action, _state, all_files=False):

        data = []
<<<<<<< HEAD
        folder_path = self.active_folder_path
=======
        selected_folder_path = self.selected_folder_path
>>>>>>> 66235c80
        selected_size = 0
        selected_length = 0

        if all_files:
            for folder_path, files in core.userbrowse.iter_matching_folders(
                selected_folder_path, browsed_user=core.userbrowse.users[self.user], recurse=True
            ):
                for file_data in files:
                    _code, basename, file_size, _ext, file_attributes, *_unused = file_data
                    _bitrate, length, *_unused = FileListMessage.parse_file_attributes(file_attributes)
                    file_path = "\\".join([folder_path, basename])
                    selected_size += file_size

                    if length:
                        selected_length += length

                    data.append({
                        "user": self.user,
                        "file_path": file_path,
                        "basename": basename,
                        "virtual_folder_path": folder_path,
                        "size": file_size,
                        "file_attributes": file_attributes
                    })

        else:
            for iterator in self.file_list_view.get_selected_rows():
                basename = self.file_list_view.get_row_value(iterator, "filename")
                file_path = "\\".join([selected_folder_path, basename])
                file_size = self.file_list_view.get_row_value(iterator, "size_data")
                selected_size += file_size
                selected_length += self.file_list_view.get_row_value(iterator, "length_data")

                data.append({
                    "user": self.user,
                    "file_path": file_path,
                    "basename": basename,
                    "virtual_folder_path": selected_folder_path,
                    "size": file_size,
                    "file_attributes": self.file_list_view.get_row_value(iterator, "file_attributes_data")
                })

        if data:
            if self.userbrowses.file_properties is None:
                self.userbrowses.file_properties = FileProperties(self.window.application, core)

            self.userbrowses.file_properties.update_properties(data, selected_size, selected_length)
            self.userbrowses.file_properties.present()

    def on_copy_file_path(self, *_args):
        file_path = self.get_selected_file_path()
        clipboard.copy_text(file_path)

    def on_copy_url(self, *_args):
        file_path = self.get_selected_file_path()
        file_url = core.userbrowse.get_soulseek_url(self.user, file_path)
        clipboard.copy_text(file_url)

    # Key Bindings (file_list_view) #

    def on_file_row_activated(self, _tree_view, _iterator, _column_id):

        self.select_files()

        if self.user == config.sections["server"]["login"]:
            self.on_open_file()
        else:
            self.on_download_files()

    def on_focus_folder_left_accelerator(self, *_args):
        """Left - focus back parent folder (left arrow)."""

        column_id = self.file_list_view.get_focused_column()

        if self.file_list_view.get_visible_columns()[0] != column_id:
            return False  # allow horizontal scrolling

        self.folder_tree_view.grab_focus()
        return True

    def on_focus_folder_accelerator(self, *_args):
        """Shift+Tab, BackSpace, \backslash - focus selection back parent folder"""

        self.folder_tree_view.grab_focus()
        return True

    def on_file_transfer_to_accelerator(self, *_args):
        """Ctrl+Enter - Upload File(s) To, Download File(s) Into."""

        if self.file_list_view.is_empty():  # avoid navigation trap
            self.folder_tree_view.grab_focus()
            return True

        self.select_files()

        if self.user == config.sections["server"]["login"]:
            if self.file_list_view.is_selection_empty():
                self.on_upload_folder_to()
            else:
                self.on_upload_files_to()

            return True

        if self.file_list_view.is_selection_empty():
            self.on_download_folder_to()
        else:
            self.on_download_files_to()  # (with prompt, Single or Multi-selection)

        return True

    def on_file_transfer_accelerator(self, *_args):
        """Shift+Ctrl+Enter - Upload File(s) To, Download File(s) (without prompt)."""

        if self.file_list_view.is_empty():
            self.folder_tree_view.grab_focus()  # avoid nav trap
            return True

        self.select_files()

        if self.user == config.sections["server"]["login"]:
            if self.file_list_view.is_selection_empty():
                self.on_upload_folder_to()
            else:
                self.on_upload_files_to()

            return True

        if self.file_list_view.is_selection_empty():
            self.on_download_folder()  # (without prompt, No-selection=All)
        else:
            self.on_download_files()  # (no prompt, Single or Multi-selection)

        return True

    def on_file_transfer_multi_accelerator(self, *_args):
        """Shift+Enter - Open File, Download Files (multiple)."""

        if self.file_list_view.is_empty():
            self.folder_tree_view.grab_focus()  # avoid nav trap
            return True

        self.select_files()  # support multi-select with Up/Dn keys

        if self.user == config.sections["server"]["login"]:
            self.on_open_file()
        else:
            self.on_download_files()

        return True

    def on_file_open_manager_accelerator(self, *_args):
        """Ctrl+Alt+Enter - Open in File Manager."""

        if self.user == config.sections["server"]["login"]:
            self.on_file_manager()

        else:  # [user is not self]
            self.on_file_properties_accelerator()  # same as Alt+Enter

        return True

    def on_file_properties_accelerator(self, *_args):
        """Alt+Enter - show file properties dialog."""

        if self.file_list_view.is_empty():
            self.folder_tree_view.grab_focus()  # avoid nav trap

        self.on_file_properties(*_args)
        return True

    # Callbacks (General) #

    def on_show_progress_bar(self, progress_bar):
        """Enables indeterminate progress bar mode when tab is active."""

        if not self.indeterminate_progress and progress_bar.get_fraction() <= 0.0:
            self.set_in_progress()

    def on_hide_progress_bar(self, progress_bar):
        """Disables indeterminate progress bar mode when switching to another tab."""

        if self.indeterminate_progress:
            self.indeterminate_progress = False
            progress_bar.set_fraction(0.0)

    def on_path_bar_clicked(self, _button, folder_path):

        iterator = self.folder_tree_view.iterators.get(folder_path)

        if iterator:
            self.folder_tree_view.select_row(iterator)
            self.folder_tree_view.grab_focus()

    def on_path_bar_scroll(self, adjustment, *_args):

        adjustment_end = (adjustment.get_upper() - adjustment.get_page_size())

        if adjustment.get_value() < adjustment_end:
            self.path_bar_container.emit("scroll-child", Gtk.ScrollType.END, True)

    def on_expand(self, *_args):

        active = self.expand_button.get_active()

        if active:
            icon_name = "view-restore-symbolic"
            self.folder_tree_view.expand_all_rows()
        else:
            icon_name = "view-fullscreen-symbolic"
            self.folder_tree_view.collapse_all_rows()

        icon_args = (Gtk.IconSize.BUTTON,) if GTK_API_VERSION == 3 else ()  # pylint: disable=no-member
        self.expand_icon.set_from_icon_name(icon_name, *icon_args)

        config.sections["userbrowse"]["expand_folders"] = active

    def on_tab_popup(self, *_args):
        self.user_popup_menu.toggle_user_items()

    def on_search_enabled(self, *_args):
        self.search_button.set_active(self.search_entry_revealer.get_reveal_child())

    def on_show_search(self, *_args):

        active = self.search_button.get_active()
        self.search_entry_revealer.set_reveal_child(active)

        if active:
            self.search_entry.grab_focus()

    def on_search(self, *_args):
        self.find_search_matches()

    def on_search_entry_changed(self, *_args):
        if len(self.search_entry.get_text()) <= 0:
            self.find_search_matches()

    def on_save(self, *_args):
        core.userbrowse.save_shares_list_to_disk(self.user)

    def on_refresh(self, *_args):

        if not self.refresh_button.get_sensitive():
            # Refresh is already in progress
            return

        # Remember selection after refresh
        self.select_files()
        file_path = self.get_selected_file_path()

        self.clear_model()
        self.set_in_progress()

        if self.local_permission_level:
            core.userbrowse.browse_local_shares(permission_level=self.local_permission_level, new_request=True)
        else:
            core.userbrowse.browse_user(self.user, path=file_path, new_request=True)

    def on_focus(self):

        if self.file_list_view.is_selection_empty():
            self.folder_tree_view.grab_focus()
        else:
            self.file_list_view.grab_focus()

        return True

    def on_close(self, *_args):
        core.userbrowse.remove_user(self.user)

    def on_close_all_tabs(self, *_args):
        self.userbrowses.remove_all_pages()

    # Key Bindings (General) #

    def on_expand_accelerator(self, *_args):
        """Ctrl+\backslash - Expand / Collapse All."""

        self.expand_button.set_active(not self.expand_button.get_active())
        return True

    def on_save_accelerator(self, *_args):
        """Ctrl+S - Save Shares List."""

        if not self.save_button.get_sensitive():
            return False

        self.on_save()
        return True

    def on_refresh_accelerator(self, *_args):
        """Ctrl+R or F5 - Refresh."""

        self.on_refresh()
        return True

    def on_search_accelerator(self, *_args):
        """Ctrl+F - Find."""

        if self.search_button.get_sensitive():
            self.search_button.set_active(True)
            self.search_entry.grab_focus()

        return True

    def on_search_next_accelerator(self, *_args):
        """Ctrl+G or F3 - Find Next."""

        if not self.find_search_matches():
            self.search_entry.grab_focus()

        return True

    def on_search_previous_accelerator(self, *_args):
        """Shift+Ctrl+G or Shift+F3 - Find Previous."""

        if not self.find_search_matches(reverse=True):
            self.search_entry.grab_focus()

        return True

    def on_search_escape_accelerator(self, *_args):
        """Escape - navigate out of search_entry."""

        self.search_button.set_active(False)

        if not self.file_list_view.is_selection_empty():
            self.file_list_view.grab_focus()
        else:
            self.folder_tree_view.grab_focus()

        return True<|MERGE_RESOLUTION|>--- conflicted
+++ resolved
@@ -724,14 +724,9 @@
         self.populate_path_bar(folder_path)
         self.file_list_view.clear()
 
-<<<<<<< HEAD
         self.active_folder_path = folder_path
-        files = core.userbrowse.user_shares[self.user].get(folder_path)
-=======
-        self.selected_folder_path = folder_path
         browsed_user = core.userbrowse.users[self.user]
         files = browsed_user.public_folders.get(folder_path)
->>>>>>> 66235c80
 
         if not files:
             files = browsed_user.private_folders.get(folder_path)
@@ -909,17 +904,11 @@
             return
 
         core.userbrowse.send_upload_attempt_notification(user)
-<<<<<<< HEAD
+
         for iterator in self.folder_tree_view.get_selected_rows():
             folder_path = self.folder_tree_view.get_row_value(iterator, "folder_path_data")
             core.userbrowse.upload_folder(
-                user, folder_path, local_shares=core.userbrowse.user_shares[self.user], recurse=recurse)
-=======
-        core.userbrowse.upload_folder(
-            user, self.selected_folder_path, local_browsed_user=core.userbrowse.users[self.user],
-            recurse=recurse
-        )
->>>>>>> 66235c80
+                user, folder_path, local_browsed_user=core.userbrowse.users[self.user], recurse=recurse)
 
     def on_upload_folder_to(self, *_args, recurse=False):
 
@@ -1072,15 +1061,10 @@
 
     def on_download_files(self, *_args, download_folder_path=None):
 
-<<<<<<< HEAD
         folder_path = self.active_folder_path
-        files = core.userbrowse.user_shares[self.user].get(folder_path)
-=======
-        folder_path = self.selected_folder_path
         browsed_user = core.userbrowse.users[self.user]
 
         files = browsed_user.public_folders.get(folder_path)
->>>>>>> 66235c80
 
         if not files:
             files = browsed_user.private_folders.get(folder_path)
@@ -1151,11 +1135,7 @@
     def on_file_properties(self, _action, _state, all_files=False):
 
         data = []
-<<<<<<< HEAD
-        folder_path = self.active_folder_path
-=======
-        selected_folder_path = self.selected_folder_path
->>>>>>> 66235c80
+        selected_folder_path = self.active_folder_path
         selected_size = 0
         selected_length = 0
 
