--- conflicted
+++ resolved
@@ -658,18 +658,11 @@
 
         plugin_info = {}
         plugin_path = self.get_plugin_path(plugin_name)
-        info_path = os.path.join(plugin_path, "PLUGININFO")
-
-<<<<<<< HEAD
-        if plugin_name == "core_commands":
-            plugin_info["Name"] = (_("%s Commands") % config.application_name)
-=======
+
         if plugin_path is None:
             return plugin_info
->>>>>>> e3b42978
-
-        if plugin_path is None or not os.path.isfile(encode_path(info_path)):
-            return plugin_info
+
+        info_path = os.path.join(plugin_path, "PLUGININFO")
 
         with open(encode_path(info_path), encoding="utf-8") as file_handle:
             for line in file_handle:
