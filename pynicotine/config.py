--- conflicted
+++ resolved
@@ -483,13 +483,8 @@
         if exists(os.path.join(self.data_dir, 'transfers.pickle')):
             # <1.2.13 stored transfers inside the main config
             try:
-<<<<<<< HEAD
-                handle = open(self.filename+'.transfers.pickle')
-            except IOError as inst:
-=======
                 handle = open(os.path.join(self.data_dir, 'transfers.pickle'))
             except IOError, inst:
->>>>>>> 51afe226
                 log.addwarning(_("Something went wrong while opening your transfer list: %(error)s") % {'error': str(inst)})
             else:
                 try:
@@ -691,136 +686,83 @@
             if sharedfiles:
                 sharedfiles.close()
             try:
-<<<<<<< HEAD
-                os.unlink(self.filename + '.files.db')
-            except Exception:
-=======
                 os.unlink(os.path.join(self.data_dir, 'files.db'))
             except:
->>>>>>> 51afe226
                 pass
             sharedfiles = shelve.open(os.path.join(self.data_dir, "files.db"), flag='n')
 
             if bsharedfiles:
                 bsharedfiles.close()
             try:
-<<<<<<< HEAD
-                os.unlink(self.filename + '.buddyfiles.db')
-            except Exception:
-=======
                 os.unlink(os.path.join(self.data_dir, 'buddyfiles.db'))
             except:
->>>>>>> 51afe226
                 pass
             bsharedfiles = shelve.open(os.path.join(self.data_dir, "buddyfiles.db"), flag='n')
 
             if sharedfilesstreams:
                 sharedfilesstreams.close()
             try:
-<<<<<<< HEAD
-                os.unlink(self.filename + '.streams.db')
-            except Exception:
-=======
                 os.unlink(os.path.join(self.data_dir, 'streams.db'))
             except:
->>>>>>> 51afe226
                 pass
             sharedfilesstreams = shelve.open(os.path.join(self.data_dir, "streams.db"), flag='n')
 
             if bsharedfilesstreams:
                 bsharedfilesstreams.close()
             try:
-<<<<<<< HEAD
-                os.unlink(self.filename + '.buddystreams.db')
-            except Exception:
-=======
                 os.unlink(os.path.join(self.data_dir, 'buddystreams.db'))
             except:
->>>>>>> 51afe226
                 pass
             bsharedfilesstreams = shelve.open(os.path.join(self.data_dir, "buddystreams.db"), flag='n')
 
             if wordindex:
                 wordindex.close()
             try:
-<<<<<<< HEAD
-                os.unlink(self.filename + '.wordindex.db')
-            except Exception:
-=======
                 os.unlink(os.path.join(self.data_dir, 'wordindex.db'))
             except:
->>>>>>> 51afe226
                 pass
             wordindex = shelve.open(os.path.join(self.data_dir, "wordindex.db"), flag='n')
 
             if bwordindex:
                 bwordindex.close()
             try:
-<<<<<<< HEAD
-                os.unlink(self.filename + '.buddywordindex.db')
-            except Exception:
-=======
                 os.unlink(os.path.join(self.data_dir, 'buddywordindex.db'))
             except:
->>>>>>> 51afe226
                 pass
             bwordindex = shelve.open(os.path.join(self.data_dir, "buddywordindex.db"), flag='n')
 
             if fileindex:
                 fileindex.close()
             try:
-<<<<<<< HEAD
-                os.unlink(self.filename + '.fileindex.db')
-            except Exception:
-=======
                 os.unlink(os.path.join(self.data_dir, 'fileindex.db'))
             except:
->>>>>>> 51afe226
                 pass
             fileindex = shelve.open(os.path.join(self.data_dir, "fileindex.db"), flag='n')
 
             if bfileindex:
                 bfileindex.close()
             try:
-<<<<<<< HEAD
-                os.unlink(self.filename + '.buddyfileindex.db')
-            except Exception:
-=======
                 os.unlink(os.path.join(self.data_dir, 'buddyfileindex.db'))
             except:
->>>>>>> 51afe226
                 pass
             bfileindex = shelve.open(os.path.join(self.data_dir, "buddyfileindex.db"), flag='n')
 
             if sharedmtimes:
                 sharedmtimes.close()
             try:
-<<<<<<< HEAD
-                os.unlink(self.filename + '.mtimes.db')
-            except Exception:
-=======
                 os.unlink(os.path.join(self.data_dir, 'mtimes.db'))
             except:
->>>>>>> 51afe226
                 pass
             sharedmtimes = shelve.open(os.path.join(self.data_dir, "mtimes.db"), flag='n')
 
             if bsharedmtimes:
                 bsharedmtimes.close()
             try:
-<<<<<<< HEAD
-                os.unlink(self.filename + '.buddymtimes.db')
-            except Exception:
-                pass
-            bsharedmtimes = shelve.open(self.filename + ".buddymtimes.db", flag='n')
-        except Exception as error:
-=======
                 os.unlink(os.path.join(self.data_dir, 'buddymtimes.db'))
             except:
                 pass
             bsharedmtimes = shelve.open(os.path.join(self.data_dir, "buddymtimes.db"), flag='n')
         except Exception, error:
->>>>>>> 51afe226
             log.addwarning(_("Error while writing database files: %s") % error)
             return None
         return sharedfiles, bsharedfiles, sharedfilesstreams, bsharedfilesstreams, wordindex, bwordindex, fileindex, bfileindex, sharedmtimes, bsharedmtimes
