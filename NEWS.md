--- conflicted
+++ resolved
@@ -3,9 +3,8 @@
 
 As per GCS § 6.7, this file contains a list of user-visible, noteworthy changes. Note that this is not the same as a changelog.
 
-<<<<<<< HEAD
-Version 3.3.0 (master branch)
------------------------------
+Version (Development 1)
+-----------------------
 
 Changes
 
@@ -26,13 +25,12 @@
  * Question: Listening port range open on router, yet Check Port Status test fails ([#1868](https://github.com/nicotine-plus/nicotine-plus/issues/1868))
  * Make "PRIVATE FILE" a translatable string ([#1893](https://github.com/nicotine-plus/nicotine-plus/issues/1893))
  * ModuleNotFoundError: No module named 'pynicotine' ([#1953](https://github.com/nicotine-plus/nicotine-plus/issues/1953))
-
-Version 3.2.2 (Release Candidate 2)
------------------------------------
-=======
+ * Nicotine+ crashes or hangs after a few seconds after it's started ([#1962](https://github.com/nicotine-plus/nicotine-plus/issues/1962))
+ * Issue on macOS Monterey 12.2.1 ([#1969](https://github.com/nicotine-plus/nicotine-plus/issues/1969))
+ * 
+
 Version 3.2.2 (March 19, 2022)
 ------------------------------
->>>>>>> c73c402c
 
 Changes
 
