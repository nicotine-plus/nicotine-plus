--- conflicted
+++ resolved
@@ -1194,13 +1194,9 @@
 
         entry_dialog(
             parent=self.frame.MainWindow,
-<<<<<<< HEAD
             title=str_title,
-            message=_("Enter the name of the user you wish to upload to:"),
-=======
-            title=_("Upload Folder's Contents"),
-            message=_('Enter the name of the user you want to upload to:'),
->>>>>>> 09a95a7c
+            message=_('Enter the name of the user you wish to upload to:'),
+
             callback=self.on_upload_directory_to_response,
             callback_data=recurse,
             droplist=users
@@ -1270,13 +1266,8 @@
         users.sort()
         entry_dialog(
             parent=self.frame.MainWindow,
-<<<<<<< HEAD
             title=_('Upload File(s) To User'),
-            message=_('Enter the name of a user you wish to upload to:'),
-=======
-            title=_('Upload File(s)'),
-            message=_('Enter the name of the user you want to upload to:'),
->>>>>>> 09a95a7c
+            message=_('Enter the name of the user you wish to upload to:'),
             callback=self.on_upload_files_response,
             droplist=users
         )
