--- conflicted
+++ resolved
@@ -55,7 +55,6 @@
                 "description": _("Quit Nicotine+"),
                 "usage": ["[-force]"]
             },
-<<<<<<< HEAD
             "clear": {
                 "aliases": ["cl"],
                 "callback": self.clear_command,
@@ -72,48 +71,41 @@
             },
             "join": {
                 "aliases": ["j"],
-                "callback": self.join_chat_command,
+                "callback": self.join_command,
                 "description": _("Join chat room"),
                 "disable": ["cli"],
                 "group": _("Chat Rooms"),
                 "usage": ["<room>"]
             },
             "me": {
-                "callback": self.me_chat_command,
-=======
-            "me": {
                 "callback": self.me_command,
->>>>>>> c7a62c0e
                 "description": _("Say something in the third-person"),
                 "disable": ["cli"],
                 "group": _("Chat"),
                 "usage": ["<something..>"]
             },
-<<<<<<< HEAD
             "msg": {
                 "aliases": ["m"],
-                "callback": self.msg_chat_command,
+                "callback": self.msg_command,
                 "description": _("Send private message to user"),
                 "disable": ["cli"],
                 "group": _("Private Chat"),
                 "usage": ["<user>", "<message..>"]
             },
             "pm": {
-                "callback": self.pm_chat_command,
+                "callback": self.pm_command,
                 "description": _("Open private chat window for user"),
                 "disable": ["cli"],
                 "group": _("Private Chat"),
                 "usage": ["<user>"]
             },
             "say": {
-                "callback": self.say_chat_command,
+                "callback": self.say_command,
                 "description": _("Say message in specified chat room"),
                 "disable": ["cli"],
                 "group": _("Chat Rooms"),
                 "usage": ["<room>", "<message..>"]
             },
-=======
->>>>>>> c7a62c0e
             "close": {
                 "aliases": ["c"],
                 "callback": self.close_command,
@@ -123,7 +115,6 @@
                 "usage": ["<user>"],
                 "usage_private_chat": ["[user]"]
             },
-<<<<<<< HEAD
             "leave": {
                 "aliases": ["l"],
                 "callback": self.leave_command,
@@ -241,47 +232,6 @@
                 "disable": ["cli"],
                 "group": _("Search Files"),
                 "usage": ["<\"user name\">", "<query>"]
-=======
-            "pm": {
-                "callback": self.pm_command,
-                "description": _("Open private chat"),
-                "disable": ["cli"],
-                "group": _("Private Chat"),
-                "usage": ["<user>"]
-            },
-            "sample": {
-                "description": "Sample command description",
-                "group": self.main_group_name,
-                "aliases": ["demo"],
-                "disable": ["private_chat"],
-                "callback": self.sample_command,
-                "callback_private_chat": self.sample_command,
-                "usage": ["<choice1|choice2>", "<something..>"],
-                "usage_chatroom": ["<choice55|choice2>"]
-            },
-            "join": {
-                "aliases": ["j"],
-                "callback": self.join_command,
-                "description": _("Join chat room"),
-                "disable": ["cli"],
-                "group": _("Chat Rooms"),
-                "usage": ["<room>"]
-            },
-            "leave": {
-                "aliases": ["l"],
-                "callback": self.leave_command,
-                "description": _("Leave chat room"),
-                "disable": ["cli"],
-                "group": _("Chat Rooms"),
-                "usage": ["<room>"],
-                "usage_chatroom": ["[room]"]
-            },
-            "rescan": {
-                "callback": self.rescan_command,
-                "description": _("Rescan shares"),
-                "group": _("Configure Shares"),
-                "usage": ["[-force]"]
->>>>>>> c7a62c0e
             },
             "shares": {
                 "aliases": ["ls"],
@@ -290,7 +240,6 @@
                 "group": _("Configure Shares"),
                 "usage": ["[public]", "[buddy]"]
             },
-<<<<<<< HEAD
             "share": {
                 "callback": self.share_command,
                 "description": _("Add share"),
@@ -308,31 +257,6 @@
                 "description": _("Load or unload a plugin"),
                 "group": _("Plugin Commands"),
                 "usage": ["<toggle|enable|disable>", "<plugin_name>"]
-=======
-            "search": {
-                "aliases": ["s"],
-                "callback": self.search_command,
-                "description": _("Start global file search"),
-                "disable": ["cli"],
-                "group": _("Search Files"),
-                "usage": ["<query>"]
-            },
-            "rsearch": {
-                "aliases": ["rs"],
-                "callback": self.search_rooms_command,
-                "description": _("Search files in joined rooms"),
-                "disable": ["cli"],
-                "group": _("Search Files"),
-                "usage": ["<query>"]
-            },
-            "bsearch": {
-                "aliases": ["bs"],
-                "callback": self.search_buddies_command,
-                "description": _("Search files of all buddies"),
-                "disable": ["cli"],
-                "group": _("Search Files"),
-                "usage": ["<query>"]
->>>>>>> c7a62c0e
             }
         }
 
@@ -416,8 +340,7 @@
 
         return True
 
-<<<<<<< HEAD
-    """ Chats """
+    """ Chat """
 
     def clear_command(self, args, user=None, room=None):
 
@@ -430,18 +353,10 @@
         elif user is not None:
             self.core.privatechat.clear_private_messages(user)
 
-    def me_chat_command(self, args, **_unused):
-        self.send_message("/me " + args)  # /me is sent as plain text
-
-    """ Private Chats """
-=======
-    """ Chat """
-
     def me_command(self, args, **_unused):
         self.send_message("/me " + args)  # /me is sent as plain text
 
     """ Private Chat """
->>>>>>> c7a62c0e
 
     def close_command(self, args, user=None, **_unused):
 
@@ -456,7 +371,6 @@
         self.core.privatechat.remove_user(user)
         return True
 
-<<<<<<< HEAD
     def ctcp_command(self, args, user=None, **_unused):
 
         args_split = args.split(maxsplit=1)
@@ -470,19 +384,19 @@
 
         self.send_private(user, ctcp_query)
 
-    def msg_chat_command(self, args, **_unused):
+    def msg_command(self, args, **_unused):
 
         args_split = args.split(maxsplit=1)
         user, text = args_split[0], args_split[1]
 
         self.send_private(user, text, show_ui=True, switch_page=False)
 
-    def pm_chat_command(self, args, **_unused):
+    def pm_command(self, args, **_unused):
         self.core.privatechat.show_user(args)
 
     """ Chat Rooms """
 
-    def join_chat_command(self, args, **_unused):
+    def join_command(self, args, **_unused):
         self.core.chatrooms.show_room(args)
 
     def leave_command(self, args, room=None, **_unused):
@@ -497,7 +411,7 @@
         self.core.chatrooms.remove_room(room)
         return True
 
-    def say_chat_command(self, args, **_unused):
+    def say_command(self, args, **_unused):
 
         args_split = args.split(maxsplit=1)
         room, text = args_split[0], args_split[1]
@@ -510,31 +424,6 @@
         # TODO: Untested, move np into a new plugin
         self.core.now_playing.display_now_playing(
             callback=lambda np_message: self.echo_message(np_message))
-=======
-    def pm_command(self, args, **_unused):
-        self.core.privatechat.show_user(args)
-
-    def sample_command(self, _args, **_unused):
-        self.output("Hello")
-        return True
-
-    """ Chat Rooms """
-
-    def join_command(self, args, **_unused):
-        self.core.chatrooms.show_room(args)
-
-    def leave_command(self, args, room=None, **_unused):
-
-        if args:
-            room = args
-
-        if room not in self.core.chatrooms.joined_rooms:
-            self.output(_("Not joined in room %s") % room)
-            return False
-
-        self.core.chatrooms.remove_room(room)
-        return True
->>>>>>> c7a62c0e
 
     """ Configure Shares """
 
@@ -571,7 +460,6 @@
 
         self.output("\n" + f"{num_listed} shares listed ({num_total} configured)")
 
-<<<<<<< HEAD
     def share_command(self, args, **_unused):
 
         args_split = args.split(maxsplit=1)
@@ -728,10 +616,6 @@
         self.core.search.do_search(query, "user", user=user)
         return True
 
-=======
-    """ Search Files """
-
->>>>>>> c7a62c0e
     def search_command(self, args, **_unused):
         self.core.search.do_search(args, "global")
 
