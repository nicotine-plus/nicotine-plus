--- conflicted
+++ resolved
@@ -149,26 +149,22 @@
 
     def on_open_file_manager(self, *_args):
 
-        command = config.sections["ui"]["filemanager"]
-        transfer = next(iter(self.selected_transfers), None)
-
-<<<<<<< HEAD
+        transfer = next(iter(self.selected_transfers), None)
+
         if not transfer:
             return
 
+        command = config.sections["ui"]["filemanager"]
+
         if "$" in command and len(self.selected_transfers) == 1:
-            # Try to select the file in the manager if configured
-            base_name = str.split(transfer.filename, '\\')[-1]
-            file_path = os.path.join(transfer.path, base_name)
+            # Manager is configured, make a single file selection
+            basename = transfer.virtual_path.split("\\")[-1]
+            path = os.path.join(transfer.folder_path, basename)
         else:
-            # Open into a folder without selecting a file
-            file_path = transfer.path
-
-        open_file_path(file_path, command=command)
-=======
-        if transfer:
-            open_file_path(file_path=transfer.folder_path, command=config.sections["ui"]["filemanager"])
->>>>>>> c507c641
+            # Open containing folder
+            path = transfer.folder_path
+
+        open_file_path(file_path=path, command=command)
 
     def on_play_files(self, *_args):
 
