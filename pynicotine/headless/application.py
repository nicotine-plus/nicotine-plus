--- conflicted
+++ resolved
@@ -49,11 +49,7 @@
         # Main loop, process events from threads 20 times per second
         while not core.shutdown:
             events.process_thread_events()
-<<<<<<< HEAD
-            time.sleep(0.02)
-=======
             time.sleep(0.05)
->>>>>>> f829f287
 
         # Shut down with exit code 0 (success)
         config.write_configuration()
