# SPDX-FileCopyrightText: 2020-2025 Nicotine+ Contributors
# SPDX-License-Identifier: GPL-3.0-or-later

import os
import sys
import threading
import time

import gi
from gi.repository import Gdk
from gi.repository import Gio
from gi.repository import GLib
from gi.repository import Gtk

import pynicotine
from pynicotine.config import config
from pynicotine.core import core
from pynicotine.events import events
from pynicotine.logfacility import log
from pynicotine.shares import PermissionLevel
from pynicotine.slskmessages import UserStatus
from pynicotine.utils import open_uri

GTK_API_VERSION = Gtk.get_major_version()
GTK_MINOR_VERSION = Gtk.get_minor_version()
GTK_MICRO_VERSION = Gtk.get_micro_version()
GTK_GUI_FOLDER_PATH = os.path.normpath(os.path.dirname(os.path.realpath(__file__)))
LIBADWAITA_API_VERSION = 0

if GTK_API_VERSION >= 4:
    try:
        if "NICOTINE_LIBADWAITA" not in os.environ:
            # Only attempt to use libadwaita in a standard GNOME session or Ubuntu's
            # GNOME session (identified as 'GNOME' and 'ubuntu:GNOME'). Filter out
            # other desktop environments that specify GNOME as a fallback, such as
            # Budgie (identified as 'Budgie:GNOME').
            current_desktop = os.environ.get("XDG_CURRENT_DESKTOP", "").lower()

            os.environ["NICOTINE_LIBADWAITA"] = str(int(
                sys.platform in {"win32", "darwin"}
                or current_desktop == "gnome"
                or ("ubuntu" in current_desktop and "gnome" in current_desktop)
            ))

        if os.environ.get("NICOTINE_LIBADWAITA") == "1":
            gi.require_version("Adw", "1")

            from gi.repository import Adw  # pylint: disable=ungrouped-imports
            LIBADWAITA_API_VERSION = Adw.MAJOR_VERSION

    except (ImportError, ValueError):
        pass


class Application:

    def __init__(self, start_hidden, ci_mode, isolated_mode, multi_instance):

        self._instance = Gtk.Application(application_id=pynicotine.__application_id__)
        GLib.set_application_name(pynicotine.__application_name__)
        GLib.set_prgname(pynicotine.__application_id__)

        if multi_instance:
            self._instance.set_flags(Gio.ApplicationFlags.NON_UNIQUE)

        self.start_hidden = start_hidden
        self.ci_mode = ci_mode
        self.isolated_mode = isolated_mode

        self.window = None
        self.about = None
        self.fast_configure = None
        self.preferences = None
        self.chat_history = None
        self.room_list = None
        self.file_properties = None
        self.shortcuts = None
        self.statistics = None
        self.wishlist = None
        self.tray_icon = None
        self.spell_checker = None

        # Show errors in the GUI from here on
        sys.excepthook = self.on_critical_error

        # Always use LTR text direction for now. Once we add complete translations for a RTL
        # language, we need to revise this.
        Gtk.Widget.set_default_direction(Gtk.TextDirection.LTR)

        self._instance.connect("activate", self.on_activate)
        self._instance.connect("shutdown", self.on_shutdown)

        for event_name, callback in (
            ("confirm-quit", self.on_confirm_quit),
            ("invalid-password", self.on_invalid_password),
            ("invalid-username", self.on_invalid_password),
            ("quit", self._instance.quit),
            ("server-login", self._update_user_status),
            ("server-disconnect", self._update_user_status),
            ("setup", self.on_fast_configure),
            ("shares-unavailable", self.on_shares_unavailable),
            ("show-notification", self._show_notification),
            ("show-chatroom-notification", self._show_chatroom_notification),
            ("show-download-notification", self._show_download_notification),
            ("show-private-chat-notification", self._show_private_chat_notification),
            ("show-search-notification", self._show_search_notification),
            ("show-upload-notification", self._show_upload_notification),
            ("user-status", self.on_user_status)
        ):
            events.connect(event_name, callback)

    def run(self):
        return self._instance.run()

    def add_action(self, action):
        self._instance.add_action(action)

    def lookup_action(self, action_name):
        return self._instance.lookup_action(action_name)

    def remove_action(self, action):
        self._instance.remove_action(action)

    def add_window(self, window):
        self._instance.add_window(window)

    def get_accels_for_action(self, action_name):
        return self._instance.get_accels_for_action(action_name)

    def _set_up_actions(self):

        # Regular actions

        for action_name, callback, parameter_type, is_enabled in (
            # General
            ("disabled", None, None, False),
            ("connect", self.on_connect, None, True),
            ("disconnect", self.on_disconnect, None, False),
            ("soulseek-privileges", self.on_soulseek_privileges, None, False),
            ("away", self.on_away, None, True),
            ("away-accel", self.on_away_accelerator, None, False),
            ("chat-history", self.on_chat_history, None, True),
            ("room-list", self.on_room_list, None, True),
            ("message-downloading-users", self.on_message_downloading_users, None, False),
            ("message-buddies", self.on_message_buddies, None, False),
            ("wishlist", self.on_wishlist, None, True),
            ("confirm-quit", self.on_confirm_quit_request, None, True),
            ("force-quit", self.on_force_quit_request, None, True),
            ("quit", self.on_quit_request, None, True),

            # Shares
            ("rescan-shares", self.on_rescan_shares, None, True),
            ("browse-public-shares", self.on_browse_public_shares, None, True),
            ("browse-buddy-shares", self.on_browse_buddy_shares, None, True),
            ("browse-trusted-shares", self.on_browse_trusted_shares, None, True),
            ("load-shares-from-disk", self.on_load_shares_from_disk, None, True),

            # Configuration
            ("preferences", self.on_preferences, None, True),
            ("configure-shares", self.on_configure_shares, None, True),
            ("configure-downloads", self.on_configure_downloads, None, True),
            ("configure-uploads", self.on_configure_uploads, None, True),
            ("configure-chats", self.on_configure_chats, None, True),
            ("configure-searches", self.on_configure_searches, None, True),
            ("configure-ignored-users", self.on_configure_ignored_users, None, True),
            ("configure-account", self.on_configure_account, None, True),
            ("configure-user-profile", self.on_configure_user_profile, None, True),
            ("personal-profile", self.on_personal_profile, None, True),

            # Notifications
            ("chatroom-notification-activated", self.on_chatroom_notification_activated, "s", True),
            ("download-notification-activated", self.on_downloads, None, True),
            ("private-chat-notification-activated", self.on_private_chat_notification_activated, "s", True),
            ("search-notification-activated", self.on_search_notification_activated, "s", True),
            ("upload-notification-activated", self.on_uploads, None, True),

            # Help
            ("keyboard-shortcuts", self.on_keyboard_shortcuts, None, True),
            ("setup-assistant", self.on_fast_configure, None, True),
            ("transfer-statistics", self.on_transfer_statistics, None, True),
            ("report-bug", self.on_report_bug, None, True),
            ("improve-translations", self.on_improve_translations, None, True),
            ("about", self.on_about, None, True)
        ):
            if parameter_type:
                parameter_type = GLib.VariantType(parameter_type)

            action = Gio.SimpleAction(name=action_name, parameter_type=parameter_type, enabled=is_enabled)

            if callback:
                action.connect("activate", callback)

            self.add_action(action)

        self.lookup_action("away-accel").cooldown_time = 0  # needed to prevent server ban

        # Stateful actions

        enabled_logs = config.sections["logging"]["debugmodes"]

        for action_name, callback, state in (
            # Logging
            ("log-downloads", self.on_debug_downloads, ("download" in enabled_logs)),
            ("log-uploads", self.on_debug_uploads, ("upload" in enabled_logs)),
            ("log-searches", self.on_debug_searches, ("search" in enabled_logs)),
            ("log-chat", self.on_debug_chat, ("chat" in enabled_logs)),
            ("log-connections", self.on_debug_connections, ("connection" in enabled_logs)),
            ("log-messages", self.on_debug_messages, ("message" in enabled_logs)),
            ("log-transfers", self.on_debug_transfers, ("transfer" in enabled_logs)),
            ("log-miscellaneous", self.on_debug_miscellaneous, ("miscellaneous" in enabled_logs))
        ):
            action = Gio.SimpleAction(name=action_name, state=GLib.Variant.new_boolean(state))
            action.connect("change-state", callback)
            self.add_action(action)

    def _set_accels_for_action(self, action, accels):

        if GTK_API_VERSION >= 4 and sys.platform == "darwin":
            # Use Command key instead of Ctrl in accelerators on macOS
            for i, accelerator in enumerate(accels):
                accels[i] = accelerator.replace("<Primary>", "<Meta>")

        self._instance.set_accels_for_action(action, accels)

    def _set_up_action_accels(self):

        for action_name, accelerators in (
            # Global accelerators
            ("app.connect", ["<Shift><Primary>c"]),
            ("app.disconnect", ["<Shift><Primary>d"]),
            ("app.away-accel", ["<Shift><Primary>a"]),
            ("app.wishlist", ["<Shift><Primary>w"]),
            ("app.confirm-quit", ["<Primary>q"]),
            ("app.force-quit", ["<Primary><Alt>q"]),
            ("app.quit", ["<Primary>q"]),  # Only used to show accelerator in menus
            ("app.rescan-shares", ["<Shift><Primary>r"]),
            ("app.keyboard-shortcuts", ["<Primary>question", "F1"]),
            ("app.preferences", ["<Primary>comma", "<Primary>p"]),

            # Window accelerators
            ("win.main-menu", ["F10"]),
            ("win.context-menu", ["<Shift>F10"]),
            ("win.change-focus-view", ["F6"]),
            ("win.show-log-pane", ["<Primary>l"]),
            ("win.reopen-closed-tab", ["<Primary><Shift>t"]),
            ("win.close-tab", ["<Primary>w", "<Primary>F4"]),
            ("win.cycle-tabs", ["<Control>Tab", "<Control>Page_Down"]),
            ("win.cycle-tabs-reverse", ["<Control><Shift>Tab", "<Control>Page_Up"]),

            # Other accelerators (logic defined elsewhere, actions only used for shortcuts dialog)
            ("accel.focus-next-widget", ["Tab"]),
            ("accel.focus-previous-widget", ["<Shift>Tab"]),
            ("accel.change-main-tab-start", ["<Alt>1"]),
            ("accel.change-main-tab-end", ["<Alt>9"]),
            ("accel.cut-clipboard", ["<Primary>x"]),
            ("accel.copy-clipboard", ["<Primary>c"]),
            ("accel.paste-clipboard", ["<Primary>v"]),
            ("accel.insert-emoji", ["<Control>period"]),
            ("accel.select-all", ["<Primary>a"]),
            ("accel.find", ["<Primary>f"]),
            ("accel.find-next-match", ["<Primary>g"]),
            ("accel.find-previous-match", ["<Shift><Primary>g"]),
            ("accel.refresh", ["<Primary>r", "F5"]),
            ("accel.remove", ["Delete"]),
            ("accel.toggle-row-expand", ["<Primary>backslash"]),
            ("accel.save", ["<Primary>s"]),
            ("accel.download-to", ["<Primary>Return"]),
            ("accel.file-properties", ["<Alt>Return"]),
<<<<<<< HEAD
            ("accel.retry-transfer", ["r"]),
            ("accel.abort-transfer", ["t"])
=======
            ("accel.back", ["BackSpace"]),
            ("accel.retry-transfer", ["<Primary>s"]),
            ("accel.abort-transfer", ["<Primary>t"])
>>>>>>> add56c2c
        ):
            self._set_accels_for_action(action_name, accelerators)

        numpad_accels = []

        for num in range(1, 10):
            numpad_accels.append(f"<Alt>KP_{num}")
            self._set_accels_for_action(f"win.primary-tab-{num}", [f"<Primary>{num}", f"<Alt>{num}"])

        # Disable Alt+1-9 accelerators for numpad keys to avoid conflict with Alt codes
        self._set_accels_for_action("app.disabled", numpad_accels)

    def _update_user_status(self, *_args):

        status = core.users.login_status
        is_online = (status != UserStatus.OFFLINE)

        self.lookup_action("connect").set_enabled(not is_online)

        for action_name in ("disconnect", "soulseek-privileges", "away-accel",
                            "message-downloading-users", "message-buddies"):
            self.lookup_action(action_name).set_enabled(is_online)

        self.tray_icon.update()

    # Primary Menus #

    @staticmethod
    def _add_connection_section(menu):

        menu.add_items(
            ("=" + _("_Connect"), "app.connect"),
            ("=" + _("_Disconnect"), "app.disconnect"),
            ("#" + _("Soulseek _Privileges"), "app.soulseek-privileges"),
            ("", None)
        )

    @staticmethod
    def _add_preferences_item(menu):
        menu.add_items(("^" + _("_Preferences"), "app.preferences"))

    def _add_quit_item(self, menu):

        menu.add_items(
            ("", None),
            ("^" + _("_Quit"), "app.quit")
        )

    def _create_file_menu(self):

        from pynicotine.gtkgui.widgets.popupmenu import PopupMenu

        menu = PopupMenu(self)
        self._add_connection_section(menu)
        self._add_preferences_item(menu)
        self._add_quit_item(menu)

        return menu

    def _add_browse_shares_section(self, menu):

        menu.add_items(
            ("#" + _("Browse _Public Shares"), "app.browse-public-shares"),
            ("#" + _("Browse _Buddy Shares"), "app.browse-buddy-shares"),
            ("#" + _("Browse _Trusted Shares"), "app.browse-trusted-shares")
        )

    def _create_shares_menu(self):

        from pynicotine.gtkgui.widgets.popupmenu import PopupMenu

        menu = PopupMenu(self)
        menu.add_items(
            ("#" + _("_Rescan Shares"), "app.rescan-shares"),
            ("#" + _("Configure _Shares"), "app.configure-shares"),
            ("", None)
        )
        self._add_browse_shares_section(menu)

        return menu

    def _create_browse_shares_menu(self):

        from pynicotine.gtkgui.widgets.popupmenu import PopupMenu

        menu = PopupMenu(self)
        self._add_browse_shares_section(menu)

        return menu

    def _create_help_menu(self):

        from pynicotine.gtkgui.widgets.popupmenu import PopupMenu

        menu = PopupMenu(self)
        menu.add_items(
            ("#" + _("_Keyboard Shortcuts"), "app.keyboard-shortcuts"),
            ("#" + _("_Setup Assistant"), "app.setup-assistant"),
            ("#" + _("_Transfer Statistics"), "app.transfer-statistics"),
            ("", None)
        )
        if not self.isolated_mode:
            menu.add_items(
                ("#" + _("Report a _Bug"), "app.report-bug"),
                ("#" + _("Improve T_ranslations"), "app.improve-translations"),
                ("", None)
            )
        menu.add_items(
            ("^" + _("_About Nicotine+"), "app.about")
        )

        return menu

    def _set_up_menubar(self):

        from pynicotine.gtkgui.widgets.popupmenu import PopupMenu

        menu = PopupMenu(self)
        menu.add_items(
            (">" + _("_File"), self._create_file_menu()),
            (">" + _("_Shares"), self._create_shares_menu()),
            (">" + _("_Help"), self._create_help_menu())
        )

        menu.update_model()
        self._instance.set_menubar(menu.model)

    def create_hamburger_menu(self):

        from pynicotine.gtkgui.widgets.popupmenu import PopupMenu

        menu = PopupMenu(self)
        self._add_connection_section(menu)
        menu.add_items(
            ("#" + _("_Rescan Shares"), "app.rescan-shares"),
            (">" + _("_Browse Shares"), self._create_browse_shares_menu()),
            ("#" + _("Configure _Shares"), "app.configure-shares"),
            ("", None),
            (">" + _("_Help"), self._create_help_menu())
        )
        self._add_preferences_item(menu)
        self._add_quit_item(menu)

        menu.update_model()
        return menu

    # Notifications #

    def _show_notification(self, message, title=None, action=None, action_target=None, high_priority=False):

        if title is None:
            title = pynicotine.__application_name__

        title = title.strip()
        message = message.strip()

        try:
            if sys.platform == "win32":
                self.tray_icon.show_notification(
                    title=title, message=message, action=action, action_target=action_target,
                    high_priority=high_priority
                )
                return

            priority = Gio.NotificationPriority.HIGH if high_priority else Gio.NotificationPriority.NORMAL

            notification = Gio.Notification.new(title)
            notification.set_body(message)
            notification.set_priority(priority)

            # Fix notification icon in Snap package
            snap_name = os.environ.get("SNAP_NAME")

            if snap_name:
                notification.set_icon(Gio.ThemedIcon(name=f"snap.{snap_name}.{pynicotine.__application_id__}"))

            # Unity doesn't support default click actions, and replaces the notification with a dialog.
            # Disable actions to prevent this from happening.
            if action and os.environ.get("XDG_CURRENT_DESKTOP", "").lower() != "unity":
                if action_target:
                    notification.set_default_action_and_target(action, GLib.Variant.new_string(action_target))
                else:
                    notification.set_default_action(action)

            self._instance.send_notification(id=None, notification=notification)

            if config.sections["notifications"]["notification_popup_sound"]:
                Gdk.Display.get_default().beep()

        except Exception as error:
            log.add(_("Unable to show notification: %s"), error)

    def _show_chatroom_notification(self, room, message, title=None, high_priority=False):

        self._show_notification(
            message, title, action="app.chatroom-notification-activated", action_target=room,
            high_priority=high_priority
        )

        if high_priority:
            self.window.set_urgency_hint(True)

    def _show_download_notification(self, message, title=None, high_priority=False):

        self._show_notification(
            message, title, action="app.download-notification-activated",
            high_priority=high_priority
        )

    def _show_private_chat_notification(self, user, message, title=None):

        self._show_notification(
            message, title, action="app.private-chat-notification-activated", action_target=user,
            high_priority=True
        )
        self.window.set_urgency_hint(True)

    def _show_search_notification(self, search_token, message, title=None):

        self._show_notification(
            message, title, action="app.search-notification-activated", action_target=search_token,
            high_priority=True
        )

    def _show_upload_notification(self, message, title=None):

        self._show_notification(
            message, title, action="app.upload-notification-activated"
        )

    # Core Events #

    def on_confirm_quit_response(self, dialog, response_id, _data):

        should_finish_uploads = dialog.get_option_value()

        if response_id == "quit":
            if should_finish_uploads:
                core.uploads.request_shutdown()
            else:
                core.quit()

        elif response_id == "run_background":
            self.window.hide()

    def on_confirm_quit(self):

        has_active_uploads = core.uploads.has_active_uploads()

        if not self.window.is_visible():
            # Never show confirmation dialog when main window is hidden
            core.quit()
            return

        from pynicotine.gtkgui.widgets.dialogs import OptionDialog

        if has_active_uploads:
            message = _("You are still uploading files. Do you really want to exit?")
            option_label = _("Wait for uploads to finish")
        else:
            message = _("Do you really want to exit?")
            option_label = None

        buttons = [
            ("cancel", _("_No")),
            ("quit", _("_Quit")),
            ("run_background", _("_Run in Background"))
        ]

        OptionDialog(
            parent=self.window,
            title=_("Quit Nicotine+"),
            message=message,
            buttons=buttons,
            option_label=option_label,
            callback=self.on_confirm_quit_response
        ).present()

    def on_shares_unavailable_response(self, _dialog, response_id, _data):
        core.shares.rescan_shares(force=(response_id == "force_rescan"))

    def on_shares_unavailable(self, shares):

        from pynicotine.gtkgui.widgets.dialogs import OptionDialog

        shares_list_message = ""

        for virtual_name, folder_path in shares:
            shares_list_message += f'• "{virtual_name}" {folder_path}\n'

        OptionDialog(
            parent=self.window,
            title=_("Shares Not Available"),
            message=_("Verify that external disks are mounted and folder permissions are correct."),
            long_message=shares_list_message,
            buttons=[
                ("cancel", _("_Cancel")),
                ("ok", _("_Retry")),
                ("force_rescan", _("_Force Rescan"))
            ],
            destructive_response_id="force_rescan",
            callback=self.on_shares_unavailable_response
        ).present()

    def on_invalid_password(self, *_args):
        self.on_fast_configure(invalid_password=True)

    def on_user_status(self, msg):
        if msg.user == core.users.login_username:
            self._update_user_status()

    # Actions #

    def on_connect(self, *_args):
        if core.users.login_status == UserStatus.OFFLINE:
            core.connect()

    def on_disconnect(self, *_args):
        if core.users.login_status != UserStatus.OFFLINE:
            core.disconnect()

    def on_soulseek_privileges(self, *_args):
        core.users.request_check_privileges(should_open_url=True)

    def on_preferences(self, *_args, page_id="network"):

        if self.preferences is None:
            from pynicotine.gtkgui.dialogs.preferences import Preferences
            self.preferences = Preferences(self)

        self.preferences.set_settings()
        self.preferences.set_active_page(page_id)
        self.preferences.present()

    def on_set_debug_level(self, action, state, level):

        if state.get_boolean():
            log.add_log_level(level)
        else:
            log.remove_log_level(level)

        action.set_state(state)

    def on_debug_downloads(self, action, state):
        self.on_set_debug_level(action, state, "download")

    def on_debug_uploads(self, action, state):
        self.on_set_debug_level(action, state, "upload")

    def on_debug_searches(self, action, state):
        self.on_set_debug_level(action, state, "search")

    def on_debug_chat(self, action, state):
        self.on_set_debug_level(action, state, "chat")

    def on_debug_connections(self, action, state):
        self.on_set_debug_level(action, state, "connection")

    def on_debug_messages(self, action, state):
        self.on_set_debug_level(action, state, "message")

    def on_debug_transfers(self, action, state):
        self.on_set_debug_level(action, state, "transfer")

    def on_debug_miscellaneous(self, action, state):
        self.on_set_debug_level(action, state, "miscellaneous")

    def on_fast_configure(self, *_args, invalid_password=False):

        if self.fast_configure is None:
            from pynicotine.gtkgui.dialogs.fastconfigure import FastConfigure
            self.fast_configure = FastConfigure(self)

        if invalid_password and self.fast_configure.is_visible():
            self.fast_configure.hide()

        self.fast_configure.invalid_password = invalid_password
        self.fast_configure.present()

    def on_keyboard_shortcuts(self, *_args):

        if self.shortcuts is None:
            from pynicotine.gtkgui.dialogs.shortcuts import Shortcuts
            self.shortcuts = Shortcuts(self)

        self.shortcuts.present()

    def on_chat_history(self, *_args):
        self.chat_history.present()

    def on_room_list(self, *_args):
        self.room_list.present()

    def on_transfer_statistics(self, *_args):

        if self.statistics is None:
            from pynicotine.gtkgui.dialogs.statistics import Statistics
            self.statistics = Statistics(self)

        self.statistics.present()

    @staticmethod
    def on_report_bug(*_args):
        open_uri(pynicotine.__issue_tracker_url__)

    @staticmethod
    def on_improve_translations(*_args):
        open_uri(pynicotine.__translations_url__)

    def on_wishlist(self, *_args):

        if self.wishlist is None:
            from pynicotine.gtkgui.dialogs.wishlist import WishList
            self.wishlist = WishList(self)

        self.wishlist.present()

    def on_about(self, *_args):

        if self.about is None:
            from pynicotine.gtkgui.dialogs.about import About
            self.about = About(self)

        self.about.present()

    def on_chatroom_notification_activated(self, _action, room_variant):

        room = room_variant.get_string()
        core.chatrooms.show_room(room)

        self.window.present()

    def on_private_chat_notification_activated(self, _action, user_variant):

        user = user_variant.get_string()
        core.privatechat.show_user(user)

        self.window.present()

    def on_search_notification_activated(self, _action, search_token_variant):

        search_token = int(search_token_variant.get_string())
        core.search.show_search(search_token)

        self.window.present()

    def on_downloads(self, *_args):
        self.window.change_main_page(self.window.downloads_page)
        self.window.present()

    def on_uploads(self, *_args):
        self.window.change_main_page(self.window.uploads_page)
        self.window.present()

    def on_private_chat(self, *_args):
        self.window.change_main_page(self.window.private_page)
        self.window.present()

    def on_chat_rooms(self, *_args):
        self.window.change_main_page(self.window.chatrooms_page)
        self.window.present()

    def on_searches(self, *_args):
        self.window.change_main_page(self.window.search_page)
        self.window.present()

    def on_message_users_response(self, dialog, _response_id, target):

        message = dialog.get_entry_value()

        if message:
            core.privatechat.send_message_users(target, message)

    def on_message_downloading_users(self, *_args):

        from pynicotine.gtkgui.widgets.dialogs import EntryDialog

        EntryDialog(
            parent=self.window,
            title=_("Message Downloading Users"),
            message=_("Send private message to all users who are downloading from you:"),
            action_button_label=_("_Send Message"),
            callback=self.on_message_users_response,
            callback_data="downloading",
            show_emoji_icon=True
        ).present()

    def on_message_buddies(self, *_args):

        from pynicotine.gtkgui.widgets.dialogs import EntryDialog

        EntryDialog(
            parent=self.window,
            title=_("Message Buddies"),
            message=_("Send private message to all online buddies:"),
            action_button_label=_("_Send Message"),
            callback=self.on_message_users_response,
            callback_data="buddies",
            show_emoji_icon=True
        ).present()

    def on_rescan_shares(self, *_args):
        core.shares.rescan_shares()

    def on_browse_public_shares(self, *_args):
        core.userbrowse.browse_local_shares(permission_level=PermissionLevel.PUBLIC, new_request=True)

    def on_browse_buddy_shares(self, *_args):
        core.userbrowse.browse_local_shares(permission_level=PermissionLevel.BUDDY, new_request=True)

    def on_browse_trusted_shares(self, *_args):
        core.userbrowse.browse_local_shares(permission_level=PermissionLevel.TRUSTED, new_request=True)

    def on_load_shares_from_disk_selected(self, selected_file_paths, _data):
        for file_path in selected_file_paths:
            core.userbrowse.load_shares_list_from_disk(file_path)

    def on_load_shares_from_disk(self, *_args):

        from pynicotine.gtkgui.widgets.filechooser import FileChooser

        FileChooser(
            parent=self.window,
            title=_("Select a Saved Shares List File"),
            callback=self.on_load_shares_from_disk_selected,
            initial_folder=core.userbrowse.create_user_shares_folder(),
            select_multiple=True
        ).present()

    def on_personal_profile(self, *_args):
        core.userinfo.show_user()

    def on_configure_shares(self, *_args):
        self.on_preferences(page_id="shares")

    def on_configure_searches(self, *_args):
        self.on_preferences(page_id="searches")

    def on_configure_chats(self, *_args):
        self.on_preferences(page_id="chats")

    def on_configure_downloads(self, *_args):
        self.on_preferences(page_id="downloads")

    def on_configure_uploads(self, *_args):
        self.on_preferences(page_id="uploads")

    def on_configure_ignored_users(self, *_args):
        self.on_preferences(page_id="ignored-users")

    def on_configure_account(self, *_args):
        self.on_preferences(page_id="network")

    def on_configure_user_profile(self, *_args):
        self.on_preferences(page_id="user-profile")

    def on_window_hide_unhide(self, *_args):

        if self.window.is_visible():
            self.window.hide()
            return

        self.window.present()

        # Workaround for broken window size when restoring maximized window from tray icon
        if sys.platform == "win32" and self.window.is_maximized():
            self.window.unmaximize()
            self.window.maximize()

    def on_away_accelerator(self, action, *_args):
        """Ctrl+H: Away/Online toggle."""

        current_time = time.monotonic()

        if (current_time - action.cooldown_time) >= 1:
            # Prevent rapid key-repeat toggling to avoid server ban
            self.on_away()
            action.cooldown_time = current_time

    def on_away(self, *_args):
        """Away/Online status button."""

        if core.users.login_status == UserStatus.OFFLINE:
            core.connect()
            return

        core.users.set_away_mode(core.users.login_status != UserStatus.AWAY, save_state=True)

    # Running #

    def _raise_exception(self, exc_value):
        raise exc_value

    def _show_critical_error_dialog_response(self, _dialog, response_id, data):

        loop, error = data

        if response_id == "copy_report_bug":
            from pynicotine.gtkgui.widgets import clipboard

            clipboard.copy_text(error)
            open_uri(pynicotine.__issue_tracker_url__)

            self._show_critical_error_dialog(error, loop)
            return

        loop.quit()

    def _show_critical_error_dialog(self, error, loop):

        from pynicotine.gtkgui.widgets.dialogs import OptionDialog

        OptionDialog(
            parent=self.window,
            title=_("Critical Error"),
            message=_("Nicotine+ has encountered a critical error and needs to exit. "
                      "Please copy the following message and include it in a bug report:"),
            long_message=error,
            buttons=[
                ("quit", _("_Quit Nicotine+")),
                ("copy_report_bug", _("_Copy & Report Bug"))
            ],
            callback=self._show_critical_error_dialog_response,
            callback_data=(loop, error)
        ).present()

    def _on_critical_error(self, exc_type, exc_value, exc_traceback):

        if self.ci_mode:
            core.quit()
            self._raise_exception(exc_value)
            return

        from traceback import format_tb

        # Check if exception occurred in a plugin
        if exc_traceback is not None:
            traceback = exc_traceback

            while traceback.tb_next:
                file_path = traceback.tb_frame.f_code.co_filename

                for plugin_name in core.pluginhandler.enabled_plugins:
                    plugin_path = core.pluginhandler.get_plugin_path(plugin_name)

                    if file_path.startswith(plugin_path):
                        core.pluginhandler.show_plugin_error(plugin_name, exc_value)
                        return

                traceback = traceback.tb_next

        # Show critical error dialog
        loop = GLib.MainLoop()
        gtk_version = f"{Gtk.get_major_version()}.{Gtk.get_minor_version()}.{Gtk.get_micro_version()}"
        error = (f"Nicotine+ Version: {pynicotine.__version__}\nGTK Version: {gtk_version}\n"
                 f"Python Version: {sys.version.split()[0]} ({sys.platform})\n\n"
                 f"Type: {exc_type}\nValue: {exc_value}\nTraceback: {''.join(format_tb(exc_traceback))}")
        self._show_critical_error_dialog(error, loop)

        # Keep dialog open if error occurs on startup
        loop.run()

        # Dialog was closed, quit
        sys.excepthook = None
        core.quit()

        # Process 'quit' event after slight delay in case thread event loop is stuck
        GLib.idle_add(lambda: events.process_thread_events() == -1, priority=GLib.PRIORITY_HIGH_IDLE)

        # Log exception in terminal
        self._raise_exception(exc_value)

    def on_critical_error(self, exc_type, exc_value, exc_traceback):

        if threading.current_thread() is threading.main_thread():
            self._on_critical_error(exc_type, exc_value, exc_traceback)
            return

        # Raise exception in the main thread
        GLib.idle_add(self._raise_exception, exc_value, priority=GLib.PRIORITY_HIGH_IDLE)

    def on_process_thread_events(self):
        return events.process_thread_events()

    def on_activate(self, *_args):

        if self.window:
            # Show the window of the running application instance
            self.window.present()
            return

        from pynicotine.gtkgui.dialogs.chathistory import ChatHistory
        from pynicotine.gtkgui.dialogs.roomlist import RoomList
        from pynicotine.gtkgui.mainwindow import MainWindow
        from pynicotine.gtkgui.widgets.theme import load_icons
        from pynicotine.gtkgui.widgets.trayicon import TrayIcon

        # Process thread events 10 times per second.
        # High priority to ensure there are no delays.
        GLib.timeout_add(100, self.on_process_thread_events, priority=GLib.PRIORITY_HIGH_IDLE)

        load_icons()

        self._set_up_actions()
        self._set_up_action_accels()
        self._set_up_menubar()

        self.tray_icon = TrayIcon(self)
        self.window = MainWindow(self)
        self.chat_history = ChatHistory(self)
        self.room_list = RoomList(self)

        core.start()

        gtk_version = f"{Gtk.get_major_version()}.{Gtk.get_minor_version()}.{Gtk.get_micro_version()}"
        log.add(_("Loaded %(program)s %(version)s"), {"program": "GTK", "version": gtk_version})

        if config.sections["server"]["auto_connect_startup"]:
            core.connect()

        # Check command line option and config option
        start_hidden = (self.start_hidden or (self.tray_icon.available
                                              and config.sections["ui"]["trayicon"]
                                              and config.sections["ui"]["startup_hidden"]))

        if not start_hidden:
            self.window.present()

    def on_confirm_quit_request(self, *_args):
        core.confirm_quit()

    def on_force_quit_request(self, *_args):
        core.quit()

    def on_quit_request(self, *_args):

        if not core.uploads.has_active_uploads():
            core.quit()
            return

        core.confirm_quit()

    def on_shutdown(self, *_args):

        if self.about is not None:
            self.about.destroy()

        if self.fast_configure is not None:
            self.fast_configure.destroy()

        if self.preferences is not None:
            self.preferences.destroy()

        if self.chat_history is not None:
            self.chat_history.destroy()

        if self.room_list is not None:
            self.room_list.destroy()

        if self.file_properties is not None:
            self.file_properties.destroy()

        if self.shortcuts is not None:
            self.shortcuts.destroy()

        if self.statistics is not None:
            self.statistics.destroy()

        if self.wishlist is not None:
            self.wishlist.destroy()

        if self.spell_checker is not None:
            self.spell_checker.destroy()

        if self.window is not None:
            self.window.destroy()

        if self.tray_icon is not None:
            self.tray_icon.destroy()

        self.__dict__.clear()<|MERGE_RESOLUTION|>--- conflicted
+++ resolved
@@ -266,14 +266,8 @@
             ("accel.save", ["<Primary>s"]),
             ("accel.download-to", ["<Primary>Return"]),
             ("accel.file-properties", ["<Alt>Return"]),
-<<<<<<< HEAD
-            ("accel.retry-transfer", ["r"]),
-            ("accel.abort-transfer", ["t"])
-=======
-            ("accel.back", ["BackSpace"]),
             ("accel.retry-transfer", ["<Primary>s"]),
             ("accel.abort-transfer", ["<Primary>t"])
->>>>>>> add56c2c
         ):
             self._set_accels_for_action(action_name, accelerators)
 
