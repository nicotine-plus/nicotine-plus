# COPYRIGHT (C) 2020-2023 Nicotine+ Contributors
#
# GNU GENERAL PUBLIC LICENSE
#    Version 3, 29 June 2007
#
# This program is free software: you can redistribute it and/or modify
# it under the terms of the GNU General Public License as published by
# the Free Software Foundation, either version 3 of the License, or
# (at your option) any later version.
#
# This program is distributed in the hope that it will be useful,
# but WITHOUT ANY WARRANTY; without even the implied warranty of
# MERCHANTABILITY or FITNESS FOR A PARTICULAR PURPOSE.  See the
# GNU General Public License for more details.
#
# You should have received a copy of the GNU General Public License
# along with this program.  If not, see <http://www.gnu.org/licenses/>.

import sys

from locale import strxfrm

<<<<<<< HEAD
from gi.repository import Gio
from gi.repository import GObject
=======
import gi
>>>>>>> c444ce18
from gi.repository import Gtk
from gi.repository import Pango

from pynicotine.config import config
from pynicotine.core import core
from pynicotine.gtkgui.application import GTK_API_VERSION
from pynicotine.gtkgui.widgets.accelerator import Accelerator
from pynicotine.gtkgui.widgets.theme import add_css_class
from pynicotine.slskmessages import UserStatus


class ChatEntry:
    """Custom text entry with support for chat commands and completions."""

    def __init__(self, application, widget, chat_view, completion, entity, send_message, is_chatroom=False):

        self.application = application
        self.widget = widget
        self.chat_view = chat_view
        self.completion = completion
        self.entity = entity
        self.send_message = send_message
        self.is_chatroom = is_chatroom

        widget.connect("activate", self.on_enter)
        Accelerator("<Shift>Tab", widget, self.on_tab_complete_accelerator, True)
        Accelerator("Tab", widget, self.on_tab_complete_accelerator)
        Accelerator("Down", widget, self.on_page_down_accelerator)
        Accelerator("Page_Down", widget, self.on_page_down_accelerator)
        Accelerator("Page_Up", widget, self.on_page_up_accelerator)

        # Emoji Picker (disable on macOS for now until we render emoji properly there)
        if sys.platform != "darwin":
            self.widget.set_property("show-emoji-icon", True)

    def on_enter(self, *_args):

        if core.user_status == UserStatus.OFFLINE:
            return

        text = self.widget.get_text()

        if not text:
            return

        is_double_slash_cmd = text.startswith("//")
        is_single_slash_cmd = (text.startswith("/") and not is_double_slash_cmd)

        if not is_single_slash_cmd:
            # Regular chat message

            self.widget.set_text("")

            if is_double_slash_cmd:
                # Remove first slash and send the rest of the command as plain text
                text = text[1:]

            self.send_message(self.entity, text)
            return

        cmd_split = text.split(maxsplit=1)
        cmd = cmd_split[0]
        args = cmd_split[1] if len(cmd_split) == 2 else ""

        if self.is_chatroom:
            if not core.pluginhandler.trigger_chatroom_command_event(self.entity, cmd[1:], args):
                return

        elif not core.pluginhandler.trigger_private_chat_command_event(self.entity, cmd[1:], args):
            return

        # Clear chat entry
        self.widget.set_text("")

    def on_tab_complete_accelerator(self, widget, state, backwards=False):
        """Tab and Shift+Tab - tab complete chat."""
        return self.completion.on_tab_complete_accelerator(widget, state, backwards)

    def on_page_down_accelerator(self, *_args):
        """Page_Down, Down - Scroll chat view to bottom, and keep input focus in
        entry widget."""

        if self.completion and self.completion.selecting_completion:
            return False

        self.chat_view.scroll_bottom()
        return True

    def on_page_up_accelerator(self, *_args):
        """Page_Up - Move up into view to begin scrolling message history."""

        if self.completion and self.completion.selecting_completion:
            return False

        self.chat_view.widget.grab_focus()
        return True


class ChatCompletion:

    def __init__(self):

        self.completions = {}
        self.current_completions = []
        self.completion_index = 0
        self.midway_completion = False  # True if the user just used tab completion
        self.selecting_completion = False  # True if the list box is open with suggestions

        self.entry = None
        self.entry_changed_handler = None
        self.entry_completion = None
        self.model = Gtk.ListStore(str)

        self.column_numbers = list(range(self.model.get_n_columns()))

    def create_entry_completion(self):

        self.entry_completion = Gtk.EntryCompletion(model=self.model, popup_single_match=False)
        self.entry_completion.set_text_column(0)
        self.entry_completion.set_match_func(self.entry_completion_find_match)
        self.entry_completion.connect("match-selected", self.entry_completion_found_match)

    def set_entry(self, entry):

        if self.entry is not None:
            self.entry.set_completion(None)
            self.entry.disconnect(self.entry_changed_handler)

        # Reusing an existing GtkEntryCompletion object after unsetting it doesn't work well
        self.create_entry_completion()
        entry.set_completion(self.entry_completion)

        self.entry = entry
        self.entry_changed_handler = entry.connect("changed", self.on_entry_changed)

    def is_completion_enabled(self):
        return config.sections["words"]["tab"] or config.sections["words"]["dropdown"]

    def add_completion(self, item):

        if not self.is_completion_enabled():
            return

        if item in self.completions:
            return

        if config.sections["words"]["dropdown"]:
            iterator = self.model.insert_with_valuesv(-1, self.column_numbers, [item])
        else:
            iterator = None

        self.completions[item] = iterator

    def remove_completion(self, item):

        if not self.is_completion_enabled():
            return

        iterator = self.completions.pop(item)

        if iterator is not None:
            self.model.remove(iterator)

    def set_completions(self, completions):

        if self.entry_completion is None:
            return

        config_words = config.sections["words"]

        self.entry_completion.set_popup_completion(config_words["dropdown"])
        self.entry_completion.set_minimum_key_length(config_words["characters"])

        self.model.clear()
        self.completions.clear()

        if not self.is_completion_enabled():
            return

        for word in sorted(completions, key=strxfrm):
            word = str(word)

            if config_words["dropdown"]:
                iterator = self.model.insert_with_valuesv(-1, self.column_numbers, [word])
            else:
                iterator = None

            self.completions[word] = iterator

    def entry_completion_find_match(self, _completion, entry_text, iterator):

        if not entry_text:
            return False

        # Get word to the left of current position
        if " " in entry_text:
            i = self.entry.get_position()
            split_key = entry_text[:i].split(" ")[-1]
        else:
            split_key = entry_text

        if not split_key or len(split_key) < config.sections["words"]["characters"]:
            return False

        # Case-insensitive matching
        item_text = self.model.get_value(iterator, 0).lower()

        if item_text.startswith(split_key) and item_text != split_key:
            self.selecting_completion = True
            return True

        return False

    def entry_completion_found_match(self, _completion, model, iterator):

        current_text = self.entry.get_text()
        completion_value = model.get_value(iterator, 0)

        # if more than a word has been typed, we throw away the
        # one to the left of our current position because we want
        # to replace it with the matching word

        if " " in current_text:
            i = self.entry.get_position()
            prefix = " ".join(current_text[:i].split(" ")[:-1])
            suffix = " ".join(current_text[i:].split(" "))

            # add the matching word
            new_text = f"{prefix} {completion_value}{suffix}"
            # set back the whole text
            self.entry.set_text(new_text)
            # move the cursor at the end
            self.entry.set_position(len(prefix) + len(completion_value) + 1)
        else:
            self.entry.set_text(completion_value)
            self.entry.set_position(-1)

        # stop the event propagation
        return True

    def on_entry_changed(self, *_args):
        # If the entry was modified, and we don't block the handler, we're no longer completing
        self.midway_completion = self.selecting_completion = False

    def on_tab_complete_accelerator(self, _widget, _state, backwards=False):
        """Tab and Shift+Tab: tab complete chat."""

        if not config.sections["words"]["tab"]:
            return False

        text = self.entry.get_text()

        if not text:
            return False

        # "Hello there Miss<tab> how are you doing"
        # "0  3  6  9  12 15      18 21 24 27 30 33
        #   1  4  7  10 13      16 19 22 25 28 31
        #    2  5  8  11 14      17 20 23 26 29 32
        #
        # i = 16
        # last_word = Miss
        # preix = 12

        i = self.entry.get_position()
        last_word = text[:i].split(" ")[-1]
        last_word_len = len(last_word)
        preix = i - last_word_len

        if not self.midway_completion:
            if last_word_len < 1:
                return False

            last_word_lower = last_word.lower()
            self.current_completions = [
                x for x in self.completions if x.lower().startswith(last_word_lower) and len(x) >= last_word_len
            ]

            if self.current_completions:
                self.midway_completion = True
                self.completion_index = -1
                current_word = last_word
        else:
            current_word = self.current_completions[self.completion_index]

        if self.midway_completion:
            # We're still completing, block handler to avoid modifying midway_completion value
            with self.entry.handler_block(self.entry_changed_handler):
                self.entry.delete_text(i - len(current_word), i)

                direction = -1 if backwards else 1
                self.completion_index = ((self.completion_index + direction) % len(self.current_completions))

                new_word = self.current_completions[self.completion_index]
                self.entry.insert_text(new_word, preix)
                self.entry.set_position(preix + len(new_word))

        return True


class CompletionEntry:

    def __init__(self, widget, model=None, column=0):

        self.model = model
        self.column = column
        self.completions = {}

        if model is None:
            self.model = model = Gtk.ListStore(str)
            self.column_numbers = list(range(self.model.get_n_columns()))

        completion = Gtk.EntryCompletion(inline_completion=True, inline_selection=True,
                                         popup_single_match=False, model=model)
        completion.set_text_column(column)
        completion.set_match_func(self.entry_completion_find_match)
        widget.set_completion(completion)

    def add_completion(self, item):
        if item not in self.completions:
            self.completions[item] = self.model.insert_with_valuesv(-1, self.column_numbers, [item])

    def remove_completion(self, item):
        iterator = self.completions.pop(item)
        self.model.remove(iterator)

    def clear(self):
        self.model.clear()

    def entry_completion_find_match(self, _completion, entry_text, iterator):

        if not entry_text:
            return False

        item_text = self.model.get_value(iterator, self.column)

        if not item_text:
            return False

        if item_text.lower().startswith(entry_text.lower()):
            return True

        return False


class ComboBox:

    class ListItem(GObject.Object):

        def __init__(self, label):
            super().__init__()
            self.label = label

    def __init__(self, container, label=None, has_entry=False, has_entry_completion=False,
                 enable_arrow_keys=True, entry=None, visible=True, items=None,
                 item_selected_callback=None):

        self.widget = None
        self.dropdown = None
        self.entry = entry
        self.enable_arrow_keys = enable_arrow_keys
        self.item_selected_callback = item_selected_callback

        self._ids = {}
        self._positions = {}
        self._model = None
        self._button = None
        self._entry_completion = None
        self._item_selected_handler = None

        self._create_combobox(container, has_entry, has_entry_completion)

        if label:
            label.set_mnemonic_widget(self.widget)

        if items:
            for item, item_id in items:
                self.append(item, item_id)

        self.set_visible(visible)

    def _create_combobox_gtk4(self, container, has_entry):

        factory = self._create_factory(should_bind=not has_entry)
        list_factory = self._create_factory(ellipsize=False)
        self._model = Gio.ListStore(item_type=self.ListItem)

        self.dropdown = self._button = Gtk.DropDown(
            factory=factory, list_factory=list_factory, model=self._model,
            valign=Gtk.Align.CENTER, visible=True
        )
        self._item_selected_handler = self.dropdown.connect("notify::selected", self._on_item_selected)

        if not has_entry:
            self.widget = self.dropdown
            container.append(self.widget)
            return

        self.widget = Gtk.Box(visible=True)

        if self.entry is None:
            self.entry = Gtk.Entry(hexpand=True, width_chars=8, visible=True)

        popover = self.dropdown.get_last_child()
        popover.connect("notify::visible", self._on_dropdown_visible)

        try:
            # Hide Gtk.DropDown label
            self.dropdown.get_first_child().get_first_child().get_first_child().set_visible(False)
        except AttributeError:
            pass

        self._button.set_sensitive(False)

        self.widget.append(self.entry)
        self.widget.append(self.dropdown)

        add_css_class(self.widget, "linked")
        container.append(self.widget)

    def _create_combobox_gtk3(self, container, has_entry, has_entry_completion):

        self.dropdown = self.widget = Gtk.ComboBoxText(has_entry=has_entry, valign=Gtk.Align.CENTER, visible=True)
        self._model = self.dropdown.get_model()

        self.dropdown.connect("scroll-event", self._on_button_scroll_event)

        if not has_entry:
            for cell in self.dropdown.get_cells():
                cell.set_property("ellipsize", Pango.EllipsizeMode.END)

            container.add(self.widget)
            return

        if has_entry_completion:
            add_css_class(self.dropdown, "dropdown-scrollbar")

        self.dropdown.connect("notify::popup-shown", self._on_dropdown_visible)
        self._item_selected_handler = self.dropdown.connect("notify::active", self._on_item_selected)

        if self.entry is None:
            self.entry = self.dropdown.get_child()
            self.entry.set_width_chars(8)
        else:
            self.dropdown.get_child().destroy()
            self.dropdown.set_property("child", self.entry)

        self._button = self.entry.get_parent().get_children()[-1]
        container.add(self.widget)

    def _create_combobox(self, container, has_entry, has_entry_completion):

        if GTK_API_VERSION >= 4:
            self._create_combobox_gtk4(container, has_entry)
        else:
            self._create_combobox_gtk3(container, has_entry, has_entry_completion)

        if has_entry:
            Accelerator("Up", self.entry, self._on_arrow_key_accelerator, "up")
            Accelerator("Down", self.entry, self._on_arrow_key_accelerator, "down")

        if has_entry_completion:
            self._entry_completion = CompletionEntry(self.entry)

    def _create_factory(self, ellipsize=True, should_bind=True):

        factory = Gtk.SignalListItemFactory()
        factory.connect("setup", self._on_factory_setup, ellipsize)

        if should_bind:
            factory.connect("bind", self._on_factory_bind)

        return factory

    def _update_item_entry_text(self):
        """Set text entry text to the same value as selected item."""

        if GTK_API_VERSION == 3:
            # Already supported natively in GTK 3
            return

        item = self.dropdown.get_selected_item()

        if item is None:
            return

        item_text = item.label

        if self.get_text() != item_text:
            self.set_text(item_text)

<<<<<<< HEAD
    def _update_item_positions(self, start_position, added=False):

        if added:
            end_position = self.get_num_items() + 1
            ids = self._ids.copy()
        else:
            end_position = self.get_num_items()
            ids = self._ids

        for position in range(start_position, end_position):
            if added:
                item_id = ids[position - 1]
            else:
                item_id = ids.pop(position + 1)

            self._ids[position] = item_id
            self._positions[item_id] = position

    """ General """
=======
    # General #
>>>>>>> c444ce18

    def insert(self, position, item, item_id=None):

        if item_id is None:
            item_id = item

        if item_id in self._positions:
            return

        if position == -1:
            position = self.get_num_items()

        if GTK_API_VERSION >= 4:
            with self.dropdown.handler_block(self._item_selected_handler):
                self._model.insert(position, self.ListItem(item))
                self.set_selected_pos(Gtk.INVALID_LIST_POSITION)
        else:
            self.dropdown.insert_text(position, item)

        if self.entry:
            self._button.set_sensitive(True)

        if self._entry_completion:
            self._entry_completion.add_completion(item)

        self._update_item_positions(start_position=(position + 1), added=True)

        self._ids[position] = item_id
        self._positions[item_id] = position

    def append(self, item, item_id=None):
        self.insert(position=-1, item=item, item_id=item_id)

    def prepend(self, item, item_id=None):
        self.insert(position=0, item=item, item_id=item_id)

    def get_num_items(self):
        return len(self._positions)

    def get_selected_pos(self):

        if GTK_API_VERSION >= 4:
            return self.dropdown.get_selected()

        return self.dropdown.get_active()

    def get_selected_id(self):
        return self._ids.get(self.get_selected_pos())

    def get_text(self):
        return self.entry.get_text()

    def set_selected_pos(self, position):

        if position is None:
            return

        if GTK_API_VERSION >= 4:
            self.dropdown.set_selected(position)
        else:
            self.dropdown.set_active(position)

    def set_selected_id(self, item_id):
        self.set_selected_pos(self._positions.get(item_id))

    def set_text(self, text):
        self.entry.set_text(text)

    def remove_pos(self, position):

        if position == -1:
            position = (self.get_num_items() - 1)

        item_id = self._ids.pop(position, None)

        if item_id is None:
            return

        if GTK_API_VERSION >= 4:
            with self.dropdown.handler_block(self._item_selected_handler):
                self._model.remove(position)
        else:
            self.dropdown.remove(position)

        if self.entry and not self._ids:
            self._button.set_sensitive(False)

        if self._entry_completion:
            self._entry_completion.remove_completion(item_id)

        # Update positions for items after the removed one
        self._positions.pop(item_id, None)
        self._update_item_positions(start_position=position)

    def remove_id(self, item_id):
        position = self._positions.get(item_id)
        self.remove_pos(position)

    def clear(self):

        self._ids.clear()
        self._positions.clear()

        if GTK_API_VERSION >= 4:
            with self.dropdown.handler_block(self._item_selected_handler):
                self._model.remove_all()
        else:
            self.dropdown.remove_all()

        if self.entry:
            self._button.set_sensitive(False)

        if self._entry_completion:
            self._entry_completion.clear()

    def grab_focus(self):
        self.entry.grab_focus()

    def set_row_separator_func(self, func):
        if GTK_API_VERSION == 3:
            self.dropdown.set_row_separator_func(func)

    def set_visible(self, visible):
        self.widget.set_visible(visible)

    # Callbacks #

    def _on_factory_bind(self, _factory, list_item):

        label = list_item.get_child()
        list_item = list_item.get_item()

        label.set_text(list_item.label)

    def _on_factory_setup(self, _factory, list_item, ellipsize):

        label = Gtk.Label(xalign=0)

        if ellipsize:
            label.set_ellipsize(Pango.EllipsizeMode.END)

        list_item.set_child(label)

    def _on_arrow_key_accelerator(self, _widget, _unused, direction):

        if not self.enable_arrow_keys:
            return True

        if GTK_API_VERSION == 3:
            # Gtk.ComboBox already supports this functionality
            return False

        current_position = self.get_selected_pos()

        if current_position == Gtk.INVALID_LIST_POSITION:
            current_position = -1

        if direction == "up":
            new_position = max(0, current_position - 1)
        else:
            new_position = min(current_position + 1, len(self._positions) - 1)

        self.set_selected_pos(new_position)
        return True

    def _on_button_scroll_event(self, *_args):
        # Prevent scrolling when up/down arrow keys are disabled
        return not self.enable_arrow_keys

    def _on_dropdown_visible(self, popover, param):

        visible = popover.get_property(param.name)

        if not visible:
            self.entry.grab_focus_without_selecting()
            return

        self.set_selected_id(self.get_text())

        if GTK_API_VERSION == 3:
            return

        # Align dropdown with entry and button
        popover = self.dropdown.get_last_child()
        scrolled_window = popover.get_child()
        container_width = self.entry.get_parent().get_width()
        button_width = self._button.get_width()

        popover.set_offset(x_offset=-container_width + button_width, y_offset=0)
        scrolled_window.set_size_request(container_width, height=-1)

    def _on_item_selected(self, *_args):

        if self.entry is None:
            return

        # Update text entry with text from the selected item
        self._update_item_entry_text()

        # Cursor is normally placed at the beginning, move to the end
        self.entry.set_position(-1)

        if self.item_selected_callback is None:
            return

        selected_id = self.get_selected_id()

        if selected_id is not None:
            self.item_selected_callback(self, selected_id)


class SpellChecker:

    checker = None
    module = None

    def __init__(self):

        self.buffer = None
        self.entry = None

    @classmethod
    def _load_module(cls):

        if SpellChecker.module is not None:
            return

        try:
            gi.require_version("Gspell", "1")
            from gi.repository import Gspell
            SpellChecker.module = Gspell

        except (ImportError, ValueError):
            pass

    def is_available(self):
        self._load_module()
        return bool(SpellChecker.module)

    def reset(self):

        if self.buffer:
            self.buffer.set_spell_checker(None)
            self.buffer = None

        if self.entry:
            self.entry.set_inline_spell_checking(False)
            self.entry = None

        if not config.sections["ui"]["spellcheck"]:
            SpellChecker.checker = SpellChecker.module = None

    def set_entry(self, entry):

        # Only one active entry at a time
        self.reset()

        if not config.sections["ui"]["spellcheck"]:
            return

        # Attempt to load spell check module in case it was recently installed
        self._load_module()

        if SpellChecker.module is None:
            return

        if SpellChecker.checker is None:
            SpellChecker.checker = SpellChecker.module.Checker()

        self.buffer = SpellChecker.module.EntryBuffer.get_from_gtk_entry_buffer(entry.get_buffer())
        self.buffer.set_spell_checker(SpellChecker.checker)

        self.entry = SpellChecker.module.Entry.get_from_gtk_entry(entry)
        self.entry.set_inline_spell_checking(True)


class TextSearchBar:

    def __init__(self, textview, search_bar, entry, controller_widget=None, focus_widget=None):

        self.textview = textview
        self.search_bar = search_bar
        self.entry = entry
        self.focus_widget = focus_widget or textview

        self.search_bar.connect_entry(self.entry)

        self.entry.connect("activate", self.on_search_next_match)
        self.entry.connect("search-changed", self.on_search_changed)
        self.entry.connect("stop-search", self.on_hide_search_accelerator)

        self.entry.connect("previous-match", self.on_search_previous_match)
        self.entry.connect("next-match", self.on_search_next_match)

        if not controller_widget:
            controller_widget = textview

        Accelerator("<Primary>f", controller_widget, self.on_show_search_accelerator)
        Accelerator("Escape", controller_widget, self.on_hide_search_accelerator)
        Accelerator("<Primary>g", controller_widget, self.on_search_next_match)
        Accelerator("<Shift><Primary>g", controller_widget, self.on_search_previous_match)

    def on_search_match(self, search_type, restarted=False):

        if not self.search_bar.get_search_mode():
            return

        text_buffer = self.textview.get_buffer()
        query = self.entry.get_text()

        self.textview.emit("select-all", False)

        if search_type == "typing":
            start, end = text_buffer.get_bounds()
            iterator = start
        else:
            current = text_buffer.get_mark("insert")
            iterator = text_buffer.get_iter_at_mark(current)

        if search_type == "previous":
            match = iterator.backward_search(
                query, Gtk.TextSearchFlags.TEXT_ONLY | Gtk.TextSearchFlags.CASE_INSENSITIVE, limit=None)
        else:
            match = iterator.forward_search(
                query, Gtk.TextSearchFlags.TEXT_ONLY | Gtk.TextSearchFlags.CASE_INSENSITIVE, limit=None)

        if match is not None and len(match) == 2:
            match_start, match_end = match

            if search_type == "previous":
                text_buffer.place_cursor(match_start)
                text_buffer.select_range(match_start, match_end)
            else:
                text_buffer.place_cursor(match_end)
                text_buffer.select_range(match_end, match_start)

            self.textview.scroll_to_iter(match_start, 0, False, 0.5, 0.5)

        elif not restarted and search_type != "typing":
            start, end = text_buffer.get_bounds()

            if search_type == "previous":
                text_buffer.place_cursor(end)
            elif search_type == "next":
                text_buffer.place_cursor(start)

            self.on_search_match(search_type, restarted=True)

    def on_search_changed(self, *_args):
        self.on_search_match(search_type="typing")

    def on_search_previous_match(self, *_args):
        self.on_search_match(search_type="previous")

    def on_search_next_match(self, *_args):
        self.on_search_match(search_type="next")

    def on_hide_search_accelerator(self, *_args):
        """Escape - hide search bar."""

        self.set_visible(False)
        return True

    def on_show_search_accelerator(self, *_args):
        """Ctrl+F - show search bar."""

        self.set_visible(True)
        return True

    def set_visible(self, visible):

        if visible:
            self.search_bar.set_search_mode(True)
            self.entry.grab_focus()
            return

        self.search_bar.set_search_mode(False)
        self.focus_widget.grab_focus()<|MERGE_RESOLUTION|>--- conflicted
+++ resolved
@@ -20,12 +20,9 @@
 
 from locale import strxfrm
 
-<<<<<<< HEAD
+import gi
 from gi.repository import Gio
 from gi.repository import GObject
-=======
-import gi
->>>>>>> c444ce18
 from gi.repository import Gtk
 from gi.repository import Pango
 
@@ -517,7 +514,6 @@
         if self.get_text() != item_text:
             self.set_text(item_text)
 
-<<<<<<< HEAD
     def _update_item_positions(self, start_position, added=False):
 
         if added:
@@ -536,10 +532,7 @@
             self._ids[position] = item_id
             self._positions[item_id] = position
 
-    """ General """
-=======
     # General #
->>>>>>> c444ce18
 
     def insert(self, position, item, item_id=None):
 
