# COPYRIGHT (C) 2023 Nicotine+ Contributors
#
# GNU GENERAL PUBLIC LICENSE
#    Version 3, 29 June 2007
#
# This program is free software: you can redistribute it and/or modify
# it under the terms of the GNU General Public License as published by
# the Free Software Foundation, either version 3 of the License, or
# (at your option) any later version.
#
# This program is distributed in the hope that it will be useful,
# but WITHOUT ANY WARRANTY; without even the implied warranty of
# MERCHANTABILITY or FITNESS FOR A PARTICULAR PURPOSE.  See the
# GNU General Public License for more details.
#
# You should have received a copy of the GNU General Public License
# along with this program.  If not, see <http://www.gnu.org/licenses/>.

from pynicotine import slskmessages
from pynicotine.pluginsystem import BasePlugin


class _CommandGroup:
    CHAT = _("Chat")
    CHAT_ROOMS = _("Chat Rooms")
    PRIVATE_CHAT = _("Private Chat")
    NETWORK_FILTERS = _("Network Filters")
    SEARCH_FILES = _("Search Files")
    SHARES = _("Shares")
    USERS = _("Users")


class Plugin(BasePlugin):

    def __init__(self, *args, **kwargs):

        super().__init__(*args, **kwargs)

        self.commands = {
            "help": {
                "aliases": ["?"],
                "callback": self.help_command,
                "description": _("List available commands"),
                "parameters": ["[query]"]
            },
            "away": {
                "aliases": ["a"],
                "callback": self.away_command,
                "description": _("Toggle away status"),
            },
            "plugin": {
                "callback": self.plugin_handler_command,
                "description": _("Manage plugins"),
                "parameters": ["<toggle|info>", "<plugin_name>"]
            },
            "sample": {
                "aliases": ["demo"],
                "description": "Sample command description",
                "disable": ["private_chat"],
                "callback": self.sample_command,
                "callback_private_chat": self.sample_command,
                "parameters": ["<choice1|choice2>", "<something..>"],
                "parameters_chatroom": ["<choice55|choice2>"]
            },
            "quit": {
                "aliases": ["q", "exit"],
                "callback": self.quit_command,
                "description": _("Quit Nicotine+"),
                "parameters": ["[-force]"]
            },
            "clear": {
                "aliases": ["cl"],
                "callback": self.clear_command,
                "description": _("Clear chat window"),
                "disable": ["cli"],
                "group": _CommandGroup.CHAT,
            },
            "me": {
                "callback": self.me_command,
                "description": _("Say something in the third-person"),
                "disable": ["cli"],
                "group": _CommandGroup.CHAT,
                "parameters": ["<something..>"]
            },
            "now": {
                "callback": self.now_command,
                "description": _("Announce the song currently playing"),
                "disable": ["cli"],
                "group": _CommandGroup.CHAT
            },
            "join": {
                "aliases": ["j"],
                "callback": self.join_command,
                "description": _("Join chat room"),
                "disable": ["cli"],
                "group": _CommandGroup.CHAT_ROOMS,
                "parameters": ["<room>"]
            },
            "leave": {
                "aliases": ["l"],
                "callback": self.leave_command,
                "description": _("Leave chat room"),
                "disable": ["cli"],
                "group": _CommandGroup.CHAT_ROOMS,
                "parameters": ["<room>"],
                "parameters_chatroom": ["[room]"]
            },
            "say": {
                "callback": self.say_command,
                "description": _("Say message in specified chat room"),
                "disable": ["cli"],
                "group": _CommandGroup.CHAT_ROOMS,
                "parameters": ["<room>", "<message..>"]
            },
            "pm": {
                "callback": self.pm_command,
                "description": _("Open private chat"),
                "disable": ["cli"],
                "group": _CommandGroup.PRIVATE_CHAT,
                "parameters": ["<user>"]
            },
            "close": {
                "aliases": ["c"],
                "callback": self.close_command,
                "description": _("Close private chat"),
                "disable": ["cli"],
                "group": _CommandGroup.PRIVATE_CHAT,
                "parameters_chatroom": ["<user>"],
                "parameters_private_chat": ["[user]"]
            },
            "ctcpversion": {
                "callback": self.ctcpversion_command,
                "description": _("Request user's client version"),
                "disable": ["cli"],
                "group": _CommandGroup.PRIVATE_CHAT,
                "parameters_chatroom": ["<user>"],
                "parameters_private_chat": ["[user]"]
            },
            "msg": {
                "aliases": ["m"],
                "callback": self.msg_command,
                "description": _("Send private message to user"),
                "disable": ["cli"],
                "group": _CommandGroup.PRIVATE_CHAT,
                "parameters": ["<user>", "<message..>"]
            },
            "add": {
                "aliases": ["buddy"],
                "callback": self.add_buddy_command,
                "description": _("Add user to buddy list"),
                "group": _CommandGroup.USERS,
                "parameters": ["<user>"],
                "parameters_private_chat": ["[user]"]
            },
            "rem": {
                "aliases": ["unbuddy"],
                "callback": self.remove_buddy_command,
                "description": _("Remove buddy from buddy list"),
                "group": _CommandGroup.USERS,
                "parameters": ["<buddy>"],
                "parameters_private_chat": ["[buddy]"]
            },
            "browse": {
                "aliases": ["b"],
                "callback": self.browse_user_command,
                "description": _("Browse files of user"),
                "disable": ["cli"],
                "group": _CommandGroup.USERS,
<<<<<<< HEAD
                "usage": ["<user\\folder or url>"],
                "usage_private_chat": ["[user\\folder or url]"]
=======
                "parameters": ["<user>"],
                "parameters_private_chat": ["[user]"]
>>>>>>> 3f6789fd
            },
            "whois": {
                "aliases": ["info", "w"],
                "callback": self.whois_command,
                "description": _("Show user profile information"),
                "disable": ["cli"],
                "group": _CommandGroup.USERS,
                "parameters": ["<user>"],
                "parameters_private_chat": ["[user]"]
            },
            "ip": {
                "callback": self.ip_address_command,
                "description": _("Show IP address or username"),
                "group": _CommandGroup.NETWORK_FILTERS,
                "parameters": ["<user or ip>"],
                "parameters_private_chat": ["[user or ip]"]
            },
            "ban": {
                "callback": self.ban_command,
                "description": _("Block connections from user or IP address"),
                "group": _CommandGroup.NETWORK_FILTERS,
                "parameters": ["<user or ip>"],
                "parameters_private_chat": ["[user or ip]"]
            },
            "unban": {
                "callback": self.unban_command,
                "description": _("Remove user or IP address from ban lists"),
                "group": _CommandGroup.NETWORK_FILTERS,
                "parameters": ["<user or ip>"],
                "parameters_private_chat": ["[user or ip]"]
            },
            "ignore": {
                "callback": self.ignore_command,
                "description": _("Silence messages from user or IP address"),
                "disable": ["cli"],
                "group": _CommandGroup.NETWORK_FILTERS,
                "parameters": ["<user or ip>"],
                "parameters_private_chat": ["[user or ip]"]
            },
            "unignore": {
                "callback": self.unignore_command,
                "description": _("Remove user or IP address from ignore lists"),
                "disable": ["cli"],
                "group": _CommandGroup.NETWORK_FILTERS,
                "parameters": ["<user or ip>"],
                "parameters_private_chat": ["[user or ip]"]
            },
            "rescan": {
                "callback": self.rescan_command,
                "description": _("Rescan shares"),
                "group": _CommandGroup.SHARES,
                "parameters": ["[force|rebuild]"]
            },
            "shares": {
                "aliases": ["ls"],
                "callback": self.list_shares_command,
                "description": _("List shares"),
                "group": _CommandGroup.SHARES,
                "parameters": ["[public]", "[buddy]"]
            },
            "search": {
                "aliases": ["s"],
                "callback": self.search_command,
                "description": _("Start global file search"),
                "disable": ["cli"],
                "group": _CommandGroup.SEARCH_FILES,
                "parameters": ["<query>"]
            },
            "rsearch": {
                "aliases": ["rs"],
                "callback": self.search_rooms_command,
                "description": _("Search files in joined rooms"),
                "disable": ["cli"],
                "group": _CommandGroup.SEARCH_FILES,
                "parameters": ["<query>"]
            },
            "bsearch": {
                "aliases": ["bs"],
                "callback": self.search_buddies_command,
                "description": _("Search files of all buddies"),
                "disable": ["cli"],
                "group": _CommandGroup.SEARCH_FILES,
                "parameters": ["<query>"]
            },
            "usearch": {
                "aliases": ["us"],
                "callback": self.search_user_command,
                "description": _("Search a user's shared files"),
                "disable": ["cli"],
                "group": _CommandGroup.SEARCH_FILES,
                "parameters": ["<user>", "<query>"]
            }
        }

    """ Application Commands """

    def help_command(self, args, user=None, room=None):

        if user is not None:
            command_interface = "private_chat"

        elif room is not None:
            command_interface = "chatroom"

        else:
            command_interface = "cli"

        search_query = " ".join(args.lower().split(" ", maxsplit=1))
        command_groups = self.parent.get_command_groups_data(command_interface, search_query=search_query)
        num_commands = sum(len(command_groups[x]) for x in command_groups)
        output_text = ""

        if not search_query:
            output_text += _("Listing %(num)i available commands:") % {"num": num_commands}
        else:
            output_text += _('Listing %(num)i available commands matching "%(query)s":') % {
                "num": num_commands,
                "query": search_query
            }

        for group_name, command_data in command_groups.items():
            output_text += f"\n\n{group_name}:"

            for command, aliases, parameters, description in command_data:
                command_message = f"/{', /'.join([command] + aliases)} {' '.join(parameters)}".strip()
                output_text += f"\n\t{command_message}  -  {description}"

        if not search_query:
            output_text += "\n\n" + _("Type %(command)s to list similar commands") % {"command": "/help [query]"}

        elif not num_commands:
            output_text += "\n" + _("Type %(command)s to list available commands") % {"command": "/help"}

        self.output(output_text)

    def away_command(self, _args, **_unused):

        if self.core.user_status == slskmessages.UserStatus.OFFLINE:
            self.output(_("Offline"))
            return

        self.core.set_away_mode(self.core.user_status != slskmessages.UserStatus.AWAY, save_state=True)
        self.output(_("Online") if self.core.user_status == slskmessages.UserStatus.ONLINE else _("Away"))

    def quit_command(self, args, **_unused):

        force = (args.lstrip("- ") in ("force", "f"))

        if force:
            self.core.quit()
        else:
            self.core.confirm_quit()

    def sample_command(self, _args, **_unused):
        self.output("Hello")

    """ Chat """

    def clear_command(self, _args, user=None, room=None):

        if room is not None:
            self.core.chatrooms.clear_room_messages(room)

        elif user is not None:
            self.core.privatechat.clear_private_messages(user)

    def me_command(self, args, **_unused):
        self.send_message("/me " + args)  # /me is sent as plain text

    def now_command(self, _args, **_unused):
        self.core.now_playing.display_now_playing(callback=self.send_message)

    """ Chat Rooms """

    def join_command(self, args, **_unused):
        self.core.chatrooms.show_room(args)

    def leave_command(self, args, room=None, **_unused):

        if args:
            room = args

        if room not in self.core.chatrooms.joined_rooms:
            self.output(_("Not joined in room %s") % room)
            return False

        self.core.chatrooms.remove_room(room)
        return True

    def say_command(self, args, **_unused):

        args_split = args.split(maxsplit=1)
        room, text = args_split[0], args_split[1]

        if room not in self.core.chatrooms.joined_rooms:
            self.output(_("Not joined in room %s") % room)
            return False

        self.send_public(room, text)
        return True

    """ Private Chat """

    def pm_command(self, args, **_unused):
        self.core.privatechat.show_user(args)

    def close_command(self, args, user=None, **_unused):

        if args:
            user = args

        if user not in self.core.privatechat.users:
            self.output(f"Not messaging with user {user}")
            return False

        self.output(f"Closing private chat of user {user}")
        self.core.privatechat.remove_user(user)
        return True

    def ctcpversion_command(self, args, user=None, **_unused):

        if args:
            user = args

        self.send_private(user, self.core.privatechat.CTCP_VERSION, show_ui=True)

    def msg_command(self, args, **_unused):

        args_split = args.split(maxsplit=1)
        user, text = args_split[0], args_split[1]

        self.send_private(user, text, show_ui=True, switch_page=False)

    """ Users """

    def add_buddy_command(self, args, user=None, **_unused):

        if args:
            user = args

        self.core.userlist.add_buddy(user)

    def remove_buddy_command(self, args, user=None, **_unused):

        if args:
            user = args

        self.core.userlist.remove_buddy(user)

    def browse_user_command(self, args, user=None, **_unused):

        if args:
            user = args

        self.core.userbrowse.open_soulseek_path(user)

    def whois_command(self, args, user=None, **_unused):

        if args:
            user = args

        self.core.userinfo.show_user(user)

    """ Network Filters """

    def ip_address_command(self, args, user=None, **_unused):

        if self.core.network_filter.is_ip_address(args):
            self.output(self.core.network_filter.get_online_username(args))
            return

        if args:
            user = args

        online_ip_address = self.core.network_filter.get_online_user_ip_address(user)

        if not online_ip_address:
            self.core.request_ip_address(user)
            return

        self.output(online_ip_address)

    def ban_command(self, args, user=None, **_unused):

        if self.core.network_filter.is_ip_address(args):
            banned_ip_address = self.core.network_filter.ban_user_ip(ip_address=args)
        else:
            if args:
                user = args

            banned_ip_address = None
            self.core.network_filter.ban_user(user)

        self.output(_("Banned %s") % (banned_ip_address or user))

    def unban_command(self, args, user=None, **_unused):

        if self.core.network_filter.is_ip_address(args):
            unbanned_ip_addresses = self.core.network_filter.unban_user_ip(ip_address=args)
            self.core.network_filter.unban_user(self.core.network_filter.get_online_username(args))
        else:
            if args:
                user = args

            unbanned_ip_addresses = self.core.network_filter.unban_user_ip(user)
            self.core.network_filter.unban_user(user)

        self.output(_("Unbanned %s") % (" & ".join(unbanned_ip_addresses) or user))

    def ignore_command(self, args, user=None, **_unused):

        if self.core.network_filter.is_ip_address(args):
            ignored_ip_address = self.core.network_filter.ignore_user_ip(ip_address=args)
        else:
            if args:
                user = args

            ignored_ip_address = None
            self.core.network_filter.ignore_user(user)

        self.output(_("Ignored %s") % (ignored_ip_address or user))

    def unignore_command(self, args, user=None, **_unused):

        if self.core.network_filter.is_ip_address(args):
            unignored_ip_addresses = self.core.network_filter.unignore_user_ip(ip_address=args)
            self.core.network_filter.unignore_user(self.core.network_filter.get_online_username(args))
        else:
            if args:
                user = args

            unignored_ip_addresses = self.core.network_filter.unignore_user_ip(user)
            self.core.network_filter.unignore_user(user)

        self.output(_("Unignored %s") % (" & ".join(unignored_ip_addresses) or user))

    """ Configure Shares """

    def rescan_command(self, args, **_unused):

        rebuild = (args == "rebuild")
        force = (args == "force") or rebuild

        self.core.shares.rescan_shares(rebuild=rebuild, force=force)

    def list_shares_command(self, args, **_unused):

        share_groups = self.core.shares.get_shared_folders()
        num_total = num_listed = 0

        for share_index, share_group in enumerate(share_groups):
            group_name = "buddy" if share_index == 1 else "public"
            num_shares = len(share_group)
            num_total += num_shares

            if not num_shares or args and group_name not in args.lower():
                continue

            self.output("\n" + f"{num_shares} {group_name} shares:")

            for virtual_name, folder_path, *_ignored in share_group:
                self.output(f'• "{virtual_name}" {folder_path}')

            num_listed += num_shares

        self.output("\n" + f"{num_listed} shares listed ({num_total} configured)")

    """ Search Files """

    def search_command(self, args, **_unused):
        self.core.search.do_search(args, "global")

    def search_rooms_command(self, args, **_unused):
        self.core.search.do_search(args, "rooms")

    def search_buddies_command(self, args, **_unused):
        self.core.search.do_search(args, "buddies")

    def search_user_command(self, args, **_unused):

        args_split = args.split(maxsplit=1)
        user, query = args_split[0], args_split[1]

        self.core.search.do_search(query, "user", user=user)

    """ Plugin Commands """

    def plugin_handler_command(self, args, **_unused):

        args_split = args.split(maxsplit=1)
        action, plugin_name = args_split[0], args_split[1]

        if action == "toggle":
            self.parent.toggle_plugin(plugin_name)

        elif action == "info":
            plugin_info = self.parent.get_plugin_info(plugin_name)

            for key, value in plugin_info.items():
                self.output(f"• {key}: {value}")<|MERGE_RESOLUTION|>--- conflicted
+++ resolved
@@ -166,13 +166,8 @@
                 "description": _("Browse files of user"),
                 "disable": ["cli"],
                 "group": _CommandGroup.USERS,
-<<<<<<< HEAD
-                "usage": ["<user\\folder or url>"],
-                "usage_private_chat": ["[user\\folder or url]"]
-=======
-                "parameters": ["<user>"],
-                "parameters_private_chat": ["[user]"]
->>>>>>> 3f6789fd
+                "parameters": ["<user\\folder or url>"],
+                "parameters_private_chat": ["[user\\folder or url]"]
             },
             "whois": {
                 "aliases": ["info", "w"],
