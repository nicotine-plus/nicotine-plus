--- conflicted
+++ resolved
@@ -384,7 +384,6 @@
         self.core.privatechat.remove_user(user)
         return True
 
-<<<<<<< HEAD
     def ctcp_command(self, args, user=None, **_unused):
 
         query, user = self.split_args(args, 2)
@@ -398,17 +397,6 @@
         ctcp_query = getattr(self.core.privatechat, f"CTCP_{query.upper()}")
         self.send_private(user, ctcp_query)
         return True
-=======
-    def msg_command(self, args, **_unused):
-
-        args_split = args.split(maxsplit=1)
-        user, text = args_split[0], args_split[1]
-
-        self.send_private(user, text, show_ui=True, switch_page=False)
-
-    def pm_command(self, args, **_unused):
-        self.core.privatechat.show_user(args)
->>>>>>> 155a5bed
 
     def msg_command(self, args, **_unused):
 
