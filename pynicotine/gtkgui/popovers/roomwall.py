--- conflicted
+++ resolved
@@ -55,30 +55,20 @@
         for user, message in list(core.chatrooms.joined_rooms[self.room].tickers.items()):
             self.message_view.add_line(f"> [{user}] {message}", prepend=True)
 
-<<<<<<< HEAD
-=======
-        self.message_view.append_line(newline.join(messages))
->>>>>>> b27cf4d2
         self.message_view.place_cursor_at_line(0)
 
     def on_set_room_wall_message(self, *_args):
 
         entry_text = self.message_entry.get_text()
+        core.chatrooms.joined_rooms[self.room].tickers.pop(core.users.login_username, None)
+
+        if not entry_text:
+            return
+
+        self.message_view.add_line(f"> [{core.users.login_username}] {entry_text}", prepend=True)
+        self.message_entry.select_region(0, -1)
+
         core.chatrooms.request_update_ticker(self.room, entry_text)
-
-        core.chatrooms.joined_rooms[self.room].tickers.pop(core.users.login_username, None)
-        self.message_view.clear()
-
-        if entry_text:
-<<<<<<< HEAD
-            username = core.users.login_username
-            self.message_view.add_line(f"> [{username}] {entry_text}", prepend=True)
-=======
-            self.message_view.append_line(f"> [{core.users.login_username}] {entry_text}")
-            self.message_entry.set_text("")
->>>>>>> b27cf4d2
-
-        self._update_message_list()
 
     def on_icon_pressed(self, _entry, icon_pos, *_args):
 
