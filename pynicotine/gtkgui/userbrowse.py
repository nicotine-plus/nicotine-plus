--- conflicted
+++ resolved
@@ -1204,11 +1204,7 @@
         self.info_bar.set_visible(False)
 
         self.set_in_progress()
-<<<<<<< HEAD
-        core.userbrowse.browse_user(self.user, path=path, local_shares_type=self.local_shares_type, new_request=True)
-=======
-        core.userbrowse.browse_user(self.user, local_share_type=self.local_share_type, new_request=True)
->>>>>>> c2cd635c
+        core.userbrowse.browse_user(self.user, path=path, local_share_type=self.local_share_type, new_request=True)
 
     def on_focus(self):
 
