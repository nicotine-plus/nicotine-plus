# COPYRIGHT (C) 2020-2022 Nicotine+ Contributors
# COPYRIGHT (C) 2016-2017 Michael Labouebe <gfarmerfr@free.fr>
# COPYRIGHT (C) 2016-2018 Mutnick <mutnick@techie.com>
# COPYRIGHT (C) 2013 eLvErDe <gandalf@le-vert.net>
# COPYRIGHT (C) 2008-2012 quinox <quinox@users.sf.net>
# COPYRIGHT (C) 2009 hedonist <ak@sensi.org>
# COPYRIGHT (C) 2006-2009 daelstorm <daelstorm@gmail.com>
# COPYRIGHT (C) 2003-2004 Hyriand <hyriand@thegraveyard.org>
#
# GNU GENERAL PUBLIC LICENSE
#    Version 3, 29 June 2007
#
# This program is free software: you can redistribute it and/or modify
# it under the terms of the GNU General Public License as published by
# the Free Software Foundation, either version 3 of the License, or
# (at your option) any later version.
#
# This program is distributed in the hope that it will be useful,
# but WITHOUT ANY WARRANTY; without even the implied warranty of
# MERCHANTABILITY or FITNESS FOR A PARTICULAR PURPOSE.  See the
# GNU General Public License for more details.
#
# You should have received a copy of the GNU General Public License
# along with this program.  If not, see <http://www.gnu.org/licenses/>.

import os

from pynicotine.config import config
from pynicotine.core import core
from pynicotine.events import events
from pynicotine.gtkgui.application import GTK_API_VERSION
from pynicotine.gtkgui.popovers.downloadspeeds import DownloadSpeeds
from pynicotine.gtkgui.transferlist import TransferList
from pynicotine.gtkgui.utils import copy_text
from pynicotine.gtkgui.widgets.dialogs import OptionDialog
from pynicotine.utils import open_file_path


class Downloads(TransferList):

    def __init__(self, window):

        self.path_separator = '/'
        self.path_label = _("Path")
        self.retry_label = _("_Resume")
        self.abort_label = _("P_ause")
        self.deprioritized_statuses = {"Paused", "Finished", "Filtered"}

        self.transfer_page = window.downloads_page
        self.user_counter = window.download_users_label
        self.file_counter = window.download_files_label
        self.expand_button = window.downloads_expand_button
        self.expand_icon = window.downloads_expand_icon
        self.grouping_button = window.downloads_grouping_button

        TransferList.__init__(self, window, transfer_type="download")

        if GTK_API_VERSION >= 4:
            window.downloads_content.append(self.container)
        else:
            window.downloads_content.add(self.container)

        self.popup_menu_clear.add_items(
            ("#" + _("Finished / Filtered"), self.on_clear_finished_filtered),
            ("", None),
            ("#" + _("Finished"), self.on_clear_finished),
            ("#" + _("Paused"), self.on_clear_paused),
            ("#" + _("Filtered"), self.on_clear_filtered),
            ("#" + _("Deleted"), self.on_clear_deleted),
            ("#" + _("Queued…"), self.on_try_clear_queued),
            ("", None),
            ("#" + _("Everything…"), self.on_try_clear_all),
        )
        self.popup_menu_clear.update_model()

        for event_name, callback in (
            ("abort-download", self.abort_transfer),
            ("abort-downloads", self.abort_transfers),
            ("clear-download", self.clear_transfer),
            ("clear-downloads", self.clear_transfers),
            ("download-large-folder", self.download_large_folder),
            ("download-notification", self.new_transfer_notification),
            ("start", self.start),
            ("update-download", self.update_model),
            ("update-downloads", self.update_model)
        ):
            events.connect(event_name, callback)

        self.download_speeds = DownloadSpeeds(window)

    def start(self):
        self.init_transfers(core.transfers.downloads)

    def retry_selected_transfers(self):
        core.transfers.retry_downloads(self.selected_transfers)

    def abort_selected_transfers(self):
        core.transfers.abort_downloads(self.selected_transfers)

    def clear_selected_transfers(self):
        core.transfers.clear_downloads(downloads=self.selected_transfers)

    def on_clear_queued_response(self, _dialog, response_id, _data):
        if response_id == 2:
            core.transfers.clear_downloads(statuses=["Queued"])

    def on_try_clear_queued(self, *_args):

        OptionDialog(
            parent=self.window,
            title=_('Clear Queued Downloads'),
            message=_('Do you really want to clear all queued downloads?'),
            callback=self.on_clear_queued_response
        ).show()

    def on_clear_all_response(self, _dialog, response_id, _data):
        if response_id == 2:
            core.transfers.clear_downloads()

    def on_try_clear_all(self, *_args):

        OptionDialog(
            parent=self.window,
            title=_('Clear All Downloads'),
            message=_('Do you really want to clear all downloads?'),
            callback=self.on_clear_all_response
        ).show()

    def folder_download_response(self, _dialog, response_id, msg):
        if response_id == 2:
            events.emit("folder-contents-response", msg, check_num_files=False)

    def download_large_folder(self, username, folder, numfiles, msg):

        OptionDialog(
            parent=self.window,
            title=_("Download %(num)i files?") % {'num': numfiles},
            message=_("Do you really want to download %(num)i files from %(user)s's folder %(folder)s?") % {
                'num': numfiles, 'user': username, 'folder': folder},
            callback=self.folder_download_response,
            callback_data=msg
        ).show()

    def on_copy_url(self, *_args):

        transfer = next(iter(self.selected_transfers), None)

        if transfer:
            url = core.userbrowse.get_soulseek_url(transfer.user, transfer.filename)
            copy_text(url)

    def on_copy_dir_url(self, *_args):

        transfer = next(iter(self.selected_transfers), None)

        if transfer:
            url = core.userbrowse.get_soulseek_url(
                transfer.user, transfer.filename.rsplit('\\', 1)[0] + '\\')
            copy_text(url)

    def on_open_file_manager(self, *_args):

<<<<<<< HEAD
        command = config.sections["ui"]["filemanager"]
        download_folder = config.sections["transfers"]["downloaddir"]
        folder_path = config.sections["transfers"]["incompletedir"] or download_folder
        file_path = None

        for transfer in self.selected_transfers:
            if "$" in command and len(self.selected_transfers) == 1:
                # Try to select the file in the manager if configured
                if transfer.file is not None:
                    # Incomplete
                    file_path = transfer.file.name.decode("utf-8", "replace")
                else:
                    # Finished
                    file_path = core.transfers.get_existing_download_path(
                        transfer.user, transfer.filename, transfer.path, transfer.size, always_return=True)

                if file_path is not None:
                    break

            elif transfer.status == "Finished":
                # Open into a folder without selecting a file
                folder_path = transfer.path or download_folder
=======
        for transfer in self.selected_transfers:
            file_path = core.transfers.get_current_download_file_path(
                transfer.user, transfer.filename, transfer.path, transfer.size)
            folder_path = os.path.dirname(file_path)

            if transfer.status == "Finished":
                # Prioritize finished downloads
>>>>>>> 9bc3db8e
                break

        open_file_path(file_path or folder_path, command=command)

    def on_play_files(self, *_args):

        for transfer in self.selected_transfers:
            file_path = core.transfers.get_current_download_file_path(
                transfer.user, transfer.filename, transfer.path, transfer.size)

            open_file_path(file_path, command=config.sections["players"]["default"])

    def on_browse_folder(self, *_args):

        requested_users = set()
        requested_folders = set()

        for transfer in self.selected_transfers:
            user = transfer.user
            folder = transfer.filename.rsplit('\\', 1)[0] + '\\'

            if user not in requested_users and folder not in requested_folders:
                core.userbrowse.browse_user(user, path=folder)

                requested_users.add(user)
                requested_folders.add(folder)

    def on_clear_queued(self, *_args):
        core.transfers.clear_downloads(statuses=["Queued"])

    def on_clear_finished(self, *_args):
        core.transfers.clear_downloads(statuses=["Finished"])

    def on_clear_paused(self, *_args):
        core.transfers.clear_downloads(statuses=["Paused"])

    def on_clear_finished_filtered(self, *_args):
        core.transfers.clear_downloads(statuses=["Finished", "Filtered"])

    def on_clear_filtered(self, *_args):
        core.transfers.clear_downloads(statuses=["Filtered"])

    def on_clear_deleted(self, *_args):
        core.transfers.clear_downloads(clear_deleted=True)<|MERGE_RESOLUTION|>--- conflicted
+++ resolved
@@ -160,30 +160,6 @@
 
     def on_open_file_manager(self, *_args):
 
-<<<<<<< HEAD
-        command = config.sections["ui"]["filemanager"]
-        download_folder = config.sections["transfers"]["downloaddir"]
-        folder_path = config.sections["transfers"]["incompletedir"] or download_folder
-        file_path = None
-
-        for transfer in self.selected_transfers:
-            if "$" in command and len(self.selected_transfers) == 1:
-                # Try to select the file in the manager if configured
-                if transfer.file is not None:
-                    # Incomplete
-                    file_path = transfer.file.name.decode("utf-8", "replace")
-                else:
-                    # Finished
-                    file_path = core.transfers.get_existing_download_path(
-                        transfer.user, transfer.filename, transfer.path, transfer.size, always_return=True)
-
-                if file_path is not None:
-                    break
-
-            elif transfer.status == "Finished":
-                # Open into a folder without selecting a file
-                folder_path = transfer.path or download_folder
-=======
         for transfer in self.selected_transfers:
             file_path = core.transfers.get_current_download_file_path(
                 transfer.user, transfer.filename, transfer.path, transfer.size)
@@ -191,10 +167,9 @@
 
             if transfer.status == "Finished":
                 # Prioritize finished downloads
->>>>>>> 9bc3db8e
                 break
 
-        open_file_path(file_path or folder_path, command=command)
+        open_file_path(file_path or folder_path, command=config.sections["ui"]["filemanager"])
 
     def on_play_files(self, *_args):
 
